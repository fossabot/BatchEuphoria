--- conflicted
+++ resolved
@@ -30,11 +30,7 @@
     @Test
     void testAssembleVariableExportString() throws Exception {
         def mapOfParameters = ["a": "a", "b": "b"]
-<<<<<<< HEAD
-        BEJob job = new BEJob("Test", new File("/tmp/test.sh"),null, null, new ResourceSet(ResourceSetSize.l, new BufferValue(1, BufferUnit.G), 4, 1, Duration.ofHours(1), null, null, null), mapOfParameters, null)
-=======
-        BEJob job = new BEJob("Test", new File("/tmp/test.sh"),null, null, new ResourceSet(new BufferValue(1, BufferUnit.G), 4, 1, Duration.ofHours(1), null, null, null), null, mapOfParameters, null, null)
->>>>>>> fbd16273
+        BEJob job = new BEJob("Test", new File("/tmp/test.sh"),null, null, new ResourceSet(new BufferValue(1, BufferUnit.G), 4, 1, Duration.ofHours(1), null, null, null), mapOfParameters, null)
         PBSCommand cmd = new PBSCommand(null, job, "id", null, mapOfParameters, null, null, null, "/tmp/test.sh", null)
         String result = cmd.assembleVariableExportString()
         assert result.trim() == "-v a=a,b=b"
