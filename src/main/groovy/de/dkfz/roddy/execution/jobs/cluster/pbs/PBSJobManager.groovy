/*
 * Copyright (c) 2017 eilslabs.
 *
 * Distributed under the MIT License (license terms are at https://www.github.com/eilslabs/Roddy/LICENSE.txt).
 */

package de.dkfz.roddy.execution.jobs.cluster.pbs

import de.dkfz.roddy.BEException
import de.dkfz.roddy.StringConstants
import de.dkfz.roddy.config.ResourceSet
import de.dkfz.roddy.execution.BEExecutionService
import de.dkfz.roddy.execution.io.ExecutionResult
import de.dkfz.roddy.execution.jobs.*
import de.dkfz.roddy.execution.jobs.cluster.ClusterJobManager
import de.dkfz.roddy.tools.*
import sun.reflect.generics.reflectiveObjects.NotImplementedException

import java.time.Duration
import java.time.LocalDateTime
import java.time.format.DateTimeFormatter
import java.util.Map.Entry
import java.util.concurrent.ExecutionException
import java.util.concurrent.locks.ReentrantLock
import java.util.regex.Matcher

import static de.dkfz.roddy.StringConstants.*

/**
 * A job submission implementation for standard PBS systems.
 *
 * @author michael
 */
@groovy.transform.CompileStatic
class PBSJobManager extends ClusterJobManager<PBSCommand> {

    private static final LoggerWrapper logger = LoggerWrapper.getLogger(PBSJobManager.class.getSimpleName())

    public static final String PBS_JOBSTATE_RUNNING = "R"
    public static final String PBS_JOBSTATE_HOLD = "H"
    public static final String PBS_JOBSTATE_SUSPENDED = "S"
    public static final String PBS_JOBSTATE_QUEUED = "Q"
    public static final String PBS_JOBSTATE_TRANSFERED = "T"
    public static final String PBS_JOBSTATE_WAITING = "W"
    public static final String PBS_JOBSTATE_COMPLETED_UNKNOWN = "C"
    public static final String PBS_JOBSTATE_EXITING = "E"
    public static final String PBS_COMMAND_QUERY_STATES = "qstat -t"
    public static final String PBS_COMMAND_QUERY_STATES_FULL = "qstat -f"
    public static final String PBS_COMMAND_DELETE_JOBS = "qdel"
    public static final String PBS_LOGFILE_WILDCARD = "*.o"
    static public final String WITH_DELIMITER = '(?=(%1$s))'

    private Map<String, Boolean> mapOfInitialQueries = new LinkedHashMap<>()

    PBSJobManager(BEExecutionService executionService, JobManagerCreationParameters parms) {
        super(executionService, parms)
        /**
         * General or specific todos for BatchEuphoriaJobManager and PBSJobManager
         */
        logger.rare("Need to find a way to properly get the job state for a completed job. Neither tracejob, nor qstat -f are a good way. qstat -f only works for 'active' jobs. Lists with long active lists are not default.")
        logger.rare("Set logfile location, parameter file and job state log file on job creation (or override a method).")
        logger.rare("Allow enabling and disabling of options for resource arbitration for defective job managers.")
        logger.rare("parseToJob() is not implemented and will return null.")
    }
// Will not work in first implementation. This constructor was used in the transformation process from one Batch system to another one (e.g. PBS => SGE)
//    @Override
//    PBSCommand createCommand(GenericJobInfo jobInfo) {
//        BEJob job = new BEJob(jobInfo.getJobName(), jobInfo.getTool(), new LinkedHashMap<String, Object>(jobInfo.getParameters()));
//        PBSCommand pbsCommand = new PBSCommand(job, jobInfo.getExecutionContext(), BEExecutionService.getInstance(), job.getJobName(), null, job.getParameters(), null, jobInfo.getParentJobIDs(), jobInfo.getExecutionContext().getConfiguration().getProcessingToolPath(jobInfo.getExecutionContext(), jobInfo.getTool()).getAbsolutePath());
//        return pbsCommand;
//    }

//    @Override
    PBSCommand createCommand(BEJob job, List<ProcessingCommands> processingCommands, String command, Map<String, String> parameters, Map<String, Object> tags, List<String> dependencies, File logDirectory) {
        PBSCommand pbsCommand = new PBSCommand(this, job, job.jobID.toString(), processingCommands, parameters, tags, null, dependencies, command, logDirectory)
        return pbsCommand
    }

    @Override
    PBSCommand createCommand(BEJob job, String jobName, List<ProcessingCommands> processingCommands, File tool, Map<String, String> parameters, List<String> parentJobs) {
//        PBSCommand pbsCommand = new PBSCommand(this, job, job.jobID, processingCommands, parameters, tags, arraySettings, dependencies, command, logDirectory)
//        return pbsCommand
        throw new NotImplementedException()
    }

    PBSCommand createCommand(BEJob job) {
        return new PBSCommand(this, job, job.jobName, [], job.parameters, [:], [], job.parentJobIDsAsString, job.tool?.getAbsolutePath() ?: job.getToolScript(), job.getLoggingDirectory())
    }

    @Override
    BEJobResult runJob(BEJob job) {
        def command = createCommand(job)
        def executionResult = executionService.execute(command)
        extractAndSetJobResultFromExecutionResult(command, executionResult)

        // job.runResult is set within executionService.execute
        // logger.severe("Set the job runResult in a better way from runJob itself or so.")
        cacheLock.lock()

        try {
            if (executionResult.successful && job.runResult.wasExecuted && job.jobManager.isHoldJobsEnabled()) {
                allStates[job.jobID.toString()] = JobState.HOLD
            } else if (executionResult.successful && job.runResult.wasExecuted) {
                allStates[job.jobID.toString()] = JobState.QUEUED
            } else {
                allStates[job.jobID.toString()] = JobState.FAILED
                logger.severe("PBS call failed with error code ${executionResult.exitCode} and error message:\n\t" + executionResult?.resultLines?.join("\n\t"))
            }
        } finally {
            cacheLock.unlock()
        }

        return job.runResult
    }

    /**
     * For BPS, we enable hold jobs by default.
     * If it is not enabled, we might run into the problem, that job dependencies cannot be
     * resolved early enough due to timing problems.
     * @return
     */
    @Override
    boolean getDefaultForHoldJobsEnabled() { return true }

    List<String> collectJobIDsFromJobs(List<BEJob> jobs) {
        BEJob.jobsWithUniqueValidJobId(jobs).collect { it.runResult.getJobID().shortID }
    }

    @Override
    void startHeldJobs(List<BEJob> heldJobs) {
        if (!isHoldJobsEnabled()) return
        if (!heldJobs) return
        String qrls = "qrls ${collectJobIDsFromJobs(heldJobs).join(" ")}"
        executionService.execute(qrls)
    }

    @Override
    ProcessingCommands parseProcessingCommands(String processingString) {
        return convertPBSResourceOptionsString(processingString)
    }
//
//    @Override
//    public ProcessingCommands getProcessingCommandsFromConfiguration(Configuration configuration, String toolID) {
//        ToolEntry toolEntry = configuration.getTools().getValue(toolID);
//        if (toolEntry.hasResourceSets()) {
//            return convertResourceSet(configuration, toolEntry.getResourceSet(configuration));
//        }
//        String resourceOptions = configuration.getConfigurationValues().getString(getResourceOptionsPrefix() + toolID, "");
//        if (resourceOptions.trim().length() == 0)
//            return null;
//
//        return convertPBSResourceOptionsString(resourceOptions);
//    }

    @Override
    ProcessingCommands convertResourceSet(BEJob job) {
        return convertResourceSet(job, job.resourceSet)
    }

    @Override
    ProcessingCommands convertResourceSet(ResourceSet resourceSet) {
        return convertResourceSet(null, resourceSet)
    }

    ProcessingCommands convertResourceSet(BEJob job, ResourceSet resourceSet) {
        assert resourceSet

        StringBuilder sb = new StringBuilder()

        if (resourceSet.isMemSet()) sb << " -l mem=" << resourceSet.getMem().toString(BufferUnit.M)
        if (resourceSet.isWalltimeSet()) sb << " -l walltime=" << resourceSet.getWalltime()
        if (job?.customQueue) sb << " -q " << job.customQueue
        else if (resourceSet.isQueueSet()) sb << " -q " << resourceSet.getQueue()

        if (resourceSet.isCoresSet() || resourceSet.isNodesSet()) {
            int nodes = resourceSet.isNodesSet() ? resourceSet.getNodes() : 1
            int cores = resourceSet.isCoresSet() ? resourceSet.getCores() : 1
            // Currently not active
            String enforceSubmissionNodes = ""
            if (!enforceSubmissionNodes) {
                sb << " -l nodes=" << nodes << ":ppn=" << cores
                if (resourceSet.isAdditionalNodeFlagSet()) {
                    sb << ":" << resourceSet.getAdditionalNodeFlag()
                }
            } else {
                String[] nodesArr = enforceSubmissionNodes.split(StringConstants.SPLIT_SEMICOLON)
                nodesArr.each {
                    String node ->
                        sb << " -l nodes=" << node << ":ppn=" << resourceSet.getCores()
                }
            }
        }

        if (resourceSet.isStorageSet()) {
//            sb << " -l mem=" << resourceSet.getMem() << "g");
        }

        return new PBSResourceProcessingCommand(sb.toString())
    }

    String getResourceOptionsPrefix() {
        return "PBSResourceOptions_"
    }

    static ProcessingCommands convertPBSResourceOptionsString(String processingString) {
        return new PBSResourceProcessingCommand(processingString)
    }

    /**
     * #PBS -l walltime=8:00:00
     * #PBS -l nodes=1:ppn=12:lsdf
     * #PBS -S /bin/bash
     * #PBS -l mem=3600m
     * #PBS -m a
     *
     * #PBS -l walltime=50:00:00
     * #PBS -l nodes=1:ppn=6:lsdf
     * #PBS -l mem=52g
     * #PBS -m a
     * @param file
     * @return
     */
    @Override
    ProcessingCommands extractProcessingCommandsFromToolScript(File file) {
        String[] text = RoddyIOHelperMethods.loadTextFile(file)

        List<String> lines = new LinkedList<String>()
        boolean preambel = true
        for (String line : text) {
            if (preambel && !line.startsWith("#PBS"))
                continue
            preambel = false
            if (!line.startsWith("#PBS"))
                break
            lines.add(line)
        }

        StringBuilder processingOptionsStr = new StringBuilder()
        for (String line : lines) {
            processingOptionsStr << " " << line.substring(5)
        }
        return convertPBSResourceOptionsString(processingOptionsStr.toString())
    }

    /**
     * 120016, qsub -N r170402_171935425_A100_indelCalling -h
     *              -o /data/michael/temp/roddyLocalTest/testproject/rpp/A100/roddyExecutionStore/exec_170402_171935425_heinold_indelCalling
     *              -j oe  -l mem=16384M -l walltime=02:02:00:00 -l nodes=1:ppn=8
     *              -v PARAMETER_FILE=/data/michael/temp/roddyLocalTest/testproject/rpp/A100/roddyExecutionStore/exec_170402_171935425_heinold_indelCalling/r170402_171935425_A100_indelCalling_1.parameters
     *                 /data/michael/temp/roddyLocalTest/testproject/rpp/A100/roddyExecutionStore/exec_170402_171935425_heinold_indelCalling/analysisTools/indelCallingWorkflow/indelCalling.sh
     * @param commandString
     * @return
     */
    @Override
    BEJob parseToJob(String commandString) {
        GenericJobInfo jInfo = parseGenericJobInfo(commandString)
        BEJob job = new BEJob(
                new BEJobID(jInfo.id),
                jInfo.getJobName(),
                jInfo.getTool(),
                null,
                null,
                null,
                jInfo.getParentJobIDs().collect { new BEJob(new PBSJobID(it), this) },
                jInfo.getParameters(),
                this)
        job.jobInfo = jInfo

        //Automatically get the status of the job and if it is planned or running add it as a job status listener.
//        String shortID = job.getJobID()
//        job.setJobState(queryJobStatus(Arrays.asList(shortID)).get(shortID))
//        if (job.getJobState().isPlannedOrRunning()) addJobStatusChangeListener(job)

        return job
    }

    @Override
    GenericJobInfo parseGenericJobInfo(String commandString) {
        return new PBSCommandParser(commandString).toGenericJobInfo();
    }

    @Override
    BEJobResult convertToArrayResult(BEJob arrayChildJob, BEJobResult parentJobsResult, int arrayIndex) {
        return null
    }

    private static final ReentrantLock cacheLock = new ReentrantLock()

    private static ExecutionResult cachedExecutionResult

    protected Map<String, JobState> allStates = [:]

    protected Map<String, BEJob> jobStatusListeners = [:]

    /**
     * Queries the jobs states.
     *
     * @return
     */
    void updateJobStatus() {
        updateJobStatus(false)
    }

    protected String getQueryCommand() {
        return PBS_COMMAND_QUERY_STATES
    }

    protected void updateJobStatus(boolean forceUpdate) {

        if (!executionService.isAvailable())
            return

        String queryCommand = getQueryCommand()

        if (queryOnlyStartedJobs && listOfCreatedCommands.size() < 10) {
            for (Object _l : listOfCreatedCommands) {
                PBSCommand listOfCreatedCommand = (PBSCommand) _l
                queryCommand += " " + listOfCreatedCommand.getJob().getJobID()
            }
        }
        if (isTrackingOfUserJobsEnabled)
            queryCommand += " -u $userIDForQueries "


        Map<String, JobState> allStatesTemp = [:]
        ExecutionResult er
        List<String> resultLines = new LinkedList<String>()
        cacheLock.lock()
        try {
            if (forceUpdate || cachedExecutionResult == null || cachedExecutionResult.getAgeInSeconds() > 30) {
                cachedExecutionResult = executionService.execute(queryCommand.toString())
            }
        } finally {
            er = cachedExecutionResult
            resultLines.addAll(er.resultLines)

            cacheLock.unlock()
        }

        if (!er.successful) {
            if (strictMode) // Do not pull this into the outer if! The else branch needs to be executed if er.successful is true
                throw new ExecutionException("The execution of ${queryCommand} failed.", null)
        } else {
            if (resultLines.size() > 2) {

                for (String line : resultLines) {
                    line = line.trim()
                    if (line.length() == 0) continue
                    if (!RoddyConversionHelperMethods.isInteger(line.substring(0, 1)))
                        continue //Filter out lines which have been missed which do not start with a number.

                    //TODO Put to a common class, is used multiple times.
                    line = line.replaceAll("\\s+", " ").trim()       //Replace multi white space with single whitespace
                    String[] split = line.split(" ")
                    final int ID = getPositionOfJobID()
                    final int JOBSTATE = getPositionOfJobState()
                    if (logger.isVerbosityHigh()) {
                        System.out.println("QStat BEJob line: " + line)
                        System.out.println("	Entry in arr[" + ID + "]: " + split[ID])
                        System.out.println("    Entry in arr[" + JOBSTATE + "]: " + split[JOBSTATE])
                    }

                    String[] idSplit = split[ID].split("[.]")
                    //(idSplit.length <= 1) continue;
                    String id = idSplit[0]
                    JobState js = parseJobState(split[JOBSTATE])
                    allStatesTemp.put(id, js)
                    if (logger.isVerbosityHigh())
                        System.out.println("   Extracted jobState: " + js.toString())
                }
            }

//            logger.severe("Reading out job states from job state logfiles is not possible yet!")

            // I don't currently know, if the jslisteners are used.
            //Create a local cache of jobstate logfile entries.
            Map<String, JobState> map = [:]
            List<BEJob> removejobs = new LinkedList<>()
            synchronized (jobStatusListeners) {
                for (String id : jobStatusListeners.keySet()) {
                    JobState js = allStatesTemp.get(id)
                    BEJob job = jobStatusListeners.get(id)

                    /*
                    if (js == JobState.UNKNOWN_SUBMITTED) {
                        // If the jobState is unknown and the job is not running anymore it is counted as failed.
                        job.setJobState(JobState.FAILED)
                        removejobs.add(job)
                        continue
                    }*/

                    if (JobState._isPlannedOrRunning(js)) {
                        job.setJobState(js)
                        continue
                    }

                    if (job.getJobState() == JobState.FAILED)
                        continue
                    //Do not query jobs again if their status is already final. TODO Remove final jobs from listener list?

                    if (js == null || js == JobState.UNKNOWN) {
                        //Read from jobstate logfile.
                        try {
//                            ExecutionContext executionContext = job.getExecutionContext()
//                            if (!map.containsKey(executionContext))
//                                map.put(executionContext, executionContext.readJobStateLogFile())

                            JobState jobsCurrentState = null
                            if (job.getRunResult() != null) {
                                jobsCurrentState = map.get(job.getRunResult().getJobID().getId())
                            } else { //Search within entries.
                                map.each { String s, JobState v ->
                                    if (s.startsWith(id)) {
                                        jobsCurrentState = v
                                        return
                                    }
                                }
                            }
                            js = jobsCurrentState
                        } catch (Exception ex) {
                            //Could not read out job jobState from file
                        }
                    }
                    job.setJobState(js)
                }
            }
        }
        cacheLock.lock()
        allStates.clear()
//        allStatesTemp.each { String id, JobState status ->
        // The list is empty. We need to store the states for all found jobs by id again.
        // Queries will then use the id.
//            allStates[allStates.find { BEJob job, JobState state -> job.jobID == id }?.key] = status
//        }
        allStates.putAll(allStatesTemp)
        cacheLock.unlock()
    }

    @Override
    String getStringForQueuedJob() {
        return PBS_JOBSTATE_QUEUED
    }

    @Override
    String getStringForJobOnHold() {
        return PBS_JOBSTATE_HOLD
    }

    String getStringForJobSuspended() {
        return PBS_JOBSTATE_SUSPENDED
    }

    @Override
    String getStringForRunningJob() {
        return PBS_JOBSTATE_RUNNING
    }

//    @Override
    String getStringForCompletedJob() {
        return PBS_JOBSTATE_COMPLETED_UNKNOWN
    }

    @Override
    String getJobIdVariable() {
        return "PBS_JOBID"
    }

    @Override
    String getJobArrayIndexVariable() {
        return "PBS_ARRAYID"
    }

    @Override
    String getNodeFileVariable() {
        return "PBS_NODEFILE"
    }

    @Override
    String getSubmitHostVariable() {
        return "PBS_O_HOST"
    }

    @Override
    String getSubmitDirectoryVariable() {
        return "PBS_O_WORKDIR"
    }

    protected int getPositionOfJobID() {
        return 0
    }

    /**
     * Return the position of the status string within a stat result line. This changes if -u USERNAME is used!
     *
     * @return
     */
    protected int getPositionOfJobState() {
        if (isTrackingOfUserJobsEnabled)
            return 9
        return 4
    }

    @Override
    Map<BEJob, JobState> queryJobStatus(List<BEJob> jobs, boolean forceUpdate = false) {

        if (allStates == null || forceUpdate)
            updateJobStatus(forceUpdate)

        Map<BEJob, JobState> queriedStates = jobs.collectEntries { BEJob job -> [job, JobState.UNKNOWN] }

        for (BEJob job in jobs) {
            // Aborted somewhat supercedes everything.
            JobState state
            if (job.jobState == JobState.ABORTED)
                state = JobState.ABORTED
            else {
                cacheLock.lock()
                state = allStates[job.jobID.toString()]
                cacheLock.unlock()
            }
            if (state) queriedStates[job] = state
        }

        return queriedStates
    }

    @Override
    Map<String, JobState> queryJobStatusById(List<String> jobIds, boolean forceUpdate = false) {

        if (allStates == null || forceUpdate)
            updateJobStatus(forceUpdate)

        Map<String, JobState> queriedStates = jobIds.collectEntries { String jobId -> [jobId, JobState.UNKNOWN] }

        for (String jobId in jobIds) {
            JobState state
            cacheLock.lock()
            state = allStates[jobId]
            cacheLock.unlock()
            if (state) queriedStates[jobId] = state
        }

        return queriedStates
    }

    @Override
    Map<String, JobState> queryJobStatusAll(boolean forceUpdate = false) {

        if (allStates == null || forceUpdate)
            updateJobStatus(forceUpdate)

        Map<String, JobState> queriedStates = [:]
        cacheLock.lock()
        queriedStates.putAll(allStates)
        cacheLock.unlock()

        return queriedStates
    }

    @Override
    Map<BEJob, GenericJobInfo> queryExtendedJobState(List<BEJob> jobs, boolean forceUpdate) {

        Map<String, GenericJobInfo> queriedExtendedStates = queryExtendedJobStateById(jobs.collect {
            it.getJobID().toString()
        }, false)
        return (Map<BEJob, GenericJobInfo>) queriedExtendedStates.collectEntries { Entry<String, GenericJobInfo> it -> [jobs.find { BEJob temp -> temp.getJobID() == it.key }, (GenericJobInfo) it.value] }
    }

    @Override
    Map<String, GenericJobInfo> queryExtendedJobStateById(List<String> jobIds, boolean forceUpdate) {
        Map<String, GenericJobInfo> queriedExtendedStates = [:]
        String qStatCommand = PBS_COMMAND_QUERY_STATES_FULL
        if (isTrackingOfUserJobsEnabled)
            qStatCommand += " -u $userIDForQueries "

        qStatCommand += jobIds.collect { it }.join(" ")

        ExecutionResult er
        try {
            er = executionService.execute(qStatCommand.toString())
        } catch (Exception exp) {
            logger.severe("Could not execute qStat command", exp)
        }

        if (er != null && er.successful) {
            queriedExtendedStates = this.processQstatOutput(er.resultLines)
        }
        return queriedExtendedStates
    }


    @Override
    void queryJobAbortion(List<BEJob> executedJobs) {
        def executionResult = executionService.execute("${PBS_COMMAND_DELETE_JOBS} ${collectJobIDsFromJobs(executedJobs).join(" ")}", false)
        if (executionResult.successful) {
            executedJobs.each { BEJob job -> job.jobState = JobState.ABORTED }
        } else {
            logger.always("Need to create a proper fail message for abortion.")
            throw new ExecutionException("Abortion of job states failed.", null)
        }
    }

    @Override
    void addJobStatusChangeListener(BEJob job) {
        synchronized (jobStatusListeners) {
            jobStatusListeners.put(job.getJobID().toString(), job)
        }
    }

    @Override
    String getLogFileWildcard(BEJob job) {
        String id = job.getJobID()
        String searchID = id
        if (id == null) return null
        if (id.contains("[]"))
            return ""
        if (id.contains("[")) {
            String[] split = id.split("\\]")[0].split("\\[")
            searchID = split[0] + "-" + split[1]
        }
        return PBS_LOGFILE_WILDCARD + searchID
    }

//    /**
//     * Returns the path to the jobs logfile (if existing). Otherwise null.
//     * Throws a runtime exception if more than one logfile exists.
//     *
//     * @param readOutJob
//     * @return
//     */
//    @Override
//    public File getLogFileForJob(ReadOutJob readOutJob) {
//        List<File> files = Roddy.getInstance().listFilesInDirectory(readOutJob.context.getExecutionDirectory(), Arrays.asList("*" + readOutJob.getJobID()));
//        if (files.size() > 1)
//            throw new RuntimeException("There should only be one logfile for this job: " + readOutJob.getJobID());
//        if (files.size() == 0)
//            return null;
//        return files.get(0);
//    }

    @Override
    boolean compareJobIDs(String jobID, String id) {
        if (jobID.length() == id.length()) {
            return jobID == id
        } else {
            String id0 = jobID.split("[.]")[0]
            String id1 = id.split("[.]")[0]
            return id0 == id1
        }
    }

    @Override
    String[] peekLogFile(BEJob job) {
        String user = userIDForQueries
        String id = job.getJobID()
        String searchID = id
        if (id.contains(SBRACKET_LEFT)) {
            String[] split = id.split(SPLIT_SBRACKET_RIGHT)[0].split(SPLIT_SBRACKET_LEFT)
            searchID = split[0] + MINUS + split[1]
        }
        String cmd = String.format("jobHost=`qstat -f %s  | grep exec_host | cut -d \"/\" -f 1 | cut -d \"=\" -f 2`; ssh %s@${jobHost: 1} 'cat /opt/torque/spool/spool/*'%s'*'", id, user, searchID)
        ExecutionResult executionResult = executionService.execute(cmd)
        if (executionResult.successful)
            return executionResult.resultLines.toArray(new String[0])
        else if (strictMode) // Do not pull this into the outer if! The else branch needs to be executed if er.successful is true
            throw new ExecutionException("The execution of ${queryCommand} failed.", null)

        return new String[0]
    }

    @Override
    String parseJobID(String commandOutput) {
        return commandOutput
    }

    @Override
    String getSubmissionCommand() {
        return PBSCommand.QSUB
    }

    /**
     * Reads qstat output
     * @param qstatOutput
     * @return output of qstat in a map with jobid as key
     */
    private Map<String, Map<String, String>> readQstatOutput(String qstatOutput) {
<<<<<<< HEAD

        try {
            return qstatOutput.split(String.format(WITH_DELIMITER, "\n\nJob Id: ")).collectEntries {
                Matcher matcher = it =~ /^\s*Job Id: (?<jobId>\d+)\..*\n/
                if (matcher) {
                    [
                            (matcher.group("jobId")):
                                    it
                    ]
                } else {
                    [:]
                }
            }.collectEntries { jobId, value ->
                // join multi-line values
                value = ((String) value).replaceAll("\n\t", "")
                [(jobId): value]
            }.collectEntries { jobId, value ->
                Map<String, String> p = ((String) value).readLines().collectEntries { String line ->
                    if (line.startsWith("    ") && line.contains(" = ")) {
                        String[] parts = line.split(" = ")
                        [parts.head().replaceAll(/^ {4}/, ""), parts.tail().join(' ')]
                    } else {
                        [:]
                    }
                }
                [(jobId): p]
            } as Map<String, Map<String, String>>
        } catch (Exception ex) {
            throw new BEException("Error while parsing qstat output:\n${qstatOutput}", ex)
        }
    }

    static LocalDateTime parseTime(String str) {
        def pbsDatePattern = DateTimeFormatter.ofPattern("EEE MMM ppd HH:mm:ss yyyy").withLocale(Locale.ENGLISH)
        return LocalDateTime.parse(str, pbsDatePattern)
    }

    static Duration parseColonSeparatedHHMMSSDuration(String str) {
        String[] strings = str.split(":")
        if (strings.size() != 3) {
            throw new BEException("Duration string is not of the format HH+:MM:SS: '${str}'")
        }
        return Duration.parse(String.format("PT%sH%sM%sS", strings[0], strings[1], strings[2]))
=======
        return qstatOutput.split(String.format(WITH_DELIMITER, "\n\nJob Id: ")).collectEntries {
            Matcher matcher = it =~ /^\s*Job Id: (?<jobId>\d+)\..*\n/
            def result = new HashMap()
            if (matcher) {
                result.put(matcher.group("jobId"), it)
            }
            result
        }.collectEntries { jobId, value ->
            // join multi-line values
            value = ((String) value).replaceAll("\n\t", "")
            [(jobId): value]
        }.collectEntries { jobId, value ->
            Map<String, String> p = ((String) value).readLines().
                    findAll { it.startsWith("    ") && it.contains(" = ") }.
                    collectEntries {
                        String[] parts = it.split(" = ")
                        new MapEntry(parts.head().replaceAll(/^ {4}/, ""), parts.tail().join(' '))
                    }
            [(jobId): p]
        } as Map<String, Map<String, String>>
>>>>>>> 38efedce
    }

    static LocalDateTime parseTime(String str) {
        def pbsDatePattern = DateTimeFormatter.ofPattern("EEE MMM ppd HH:mm:ss yyyy").withLocale(Locale.ENGLISH)
        return LocalDateTime.parse(str, pbsDatePattern)
    }

    static Duration parseColonSeparatedHHMMSSDuration(String str) {
        String[] hhmmss = str.split(":")
        if (hhmmss.size() != 3) {
            throw new BEException("Duration string is not of the format HH+:MM:SS: '${str}'")
        }
        return Duration.parse(String.format("PT%sH%sM%sS", hhmmss))
    }

    /**
     * Reads the qstat output and creates GenericJobInfo objects
     * @param resultLines - Input of ExecutionResult object
     * @return map with jobid as key
     */
    private Map<String, GenericJobInfo> processQstatOutput(List<String> resultLines) {
        Map<String, GenericJobInfo> queriedExtendedStates = [:]
        Map<String, Map<String, String>> qstatReaderResult = this.readQstatOutput(resultLines.join("\n"))

        qstatReaderResult.each { it ->
            try {
                Map<String, String> jobResult = it.getValue()
                GenericJobInfo gj = new GenericJobInfo(jobResult.get("Job_Name"), null, it.getKey(), null, jobResult.get("depend") ? jobResult.get("depend").find("afterok.*")?.findAll(/(\d+).(\w+)/) { fullMatch, beforeDot, afterDot -> return beforeDot } : null)

                BufferValue mem = null
                Integer cores
                Integer nodes
                TimeUnit walltime = null
                String additionalNodeFlag

                if (jobResult.get("Resource_List.mem"))
                    mem = new BufferValue(Integer.valueOf(jobResult.get("Resource_List.mem").find(/(\d+)/)), BufferUnit.valueOf(jobResult.get("Resource_List.mem")[-2]))
                if (jobResult.get("Resource_List.nodect"))
                    nodes = Integer.valueOf(jobResult.get("Resource_List.nodect"))
                if (jobResult.get("Resource_List.nodes"))
                    cores = Integer.valueOf(jobResult.get("Resource_List.nodes").find("ppn=.*").find(/(\d+)/))
                if (jobResult.get("Resource_List.nodes"))
                    additionalNodeFlag = jobResult.get("Resource_List.nodes").find(/(\d+):(\.*)/) { fullMatch, nCores, feature -> return feature }
                if (jobResult.get("Resource_List.walltime"))
                    walltime = new TimeUnit(jobResult.get("Resource_List.walltime"))

                BufferValue usedMem = null
                TimeUnit usedWalltime = null
                if (jobResult.get("resources_used.mem"))
                    usedMem = new BufferValue(Integer.valueOf(jobResult.get("resources_used.mem").find(/(\d+)/)), BufferUnit.valueOf(jobResult.get("resources_used.mem")[-2]))
                if (jobResult.get("resources_used.walltime"))
                    usedWalltime = new TimeUnit(jobResult.get("resources_used.walltime"))

                gj.setAskedResources(new ResourceSet(null, mem, cores, nodes, walltime, null, jobResult.get("queue"), additionalNodeFlag))
                gj.setUsedResources(new ResourceSet(null, usedMem, null, null, usedWalltime, null, jobResult.get("queue"), null))

                gj.setOutFile(jobResult.get("Output_Path"))
                gj.setErrorFile(jobResult.get("Error_Path"))
                gj.setUser(jobResult.get("euser"))
                gj.setExecutionHosts(jobResult.get("exec_host"))
                gj.setSubmissionHost(jobResult.get("submit_host"))
                gj.setPriority(jobResult.get("Priority"))
                gj.setUserGroup(jobResult.get("egroup"))
                gj.setResourceReq(jobResult.get("submit_args"))
                gj.setRunTime(jobResult.get("total_runtime") ? Duration.ofSeconds(Math.round(Double.parseDouble(jobResult.get("total_runtime"))), 0) : null)
                gj.setCpuTime(jobResult.get("resources_used.cput") ? parseColonSeparatedHHMMSSDuration(jobResult.get("resources_used.cput")) : null)
                gj.setServer(jobResult.get("server"))
                gj.setUmask(jobResult.get("umask"))
                gj.setJobState(parseJobState(jobResult.get("job_state")))
                gj.setExitCode(jobResult.get("exit_status") ? Integer.valueOf(jobResult.get("exit_status")) : null)
                gj.setAccount(jobResult.get("Account_Name"))
                gj.setStartCount(jobResult.get("start_count") ? Integer.valueOf(jobResult.get("start_count")) : null)

                DateTimeFormatter pbsDatePattern = DateTimeFormatter.ofPattern("EEE MMM ppd HH:mm:ss yyyy").withLocale(Locale.ENGLISH)
                if (jobResult.get("qtime")) // The time that the job entered the current queue.
                    gj.setSubmitTime(parseTime(jobResult.get("qtime")))
                if (jobResult.get("start_time")) // The timepoint the job was started.
                    gj.setStartTime(parseTime(jobResult.get("start_time")))
                if (jobResult.get("comp_time"))  // The timepoint the job was completed.
                    gj.setEndTime(parseTime(jobResult.get("comp_time")))
                if (jobResult.get("etime"))  // The time that the job became eligible to run, i.e. in a queued state while residing in an execution queue.
                    gj.setEligibleTime(parseTime(jobResult.get("etime")))

                return queriedExtendedStates.put(it.getKey(), gj)

            } catch (Exception ex) {
                throw new BEException("Error while processing/parsing qstat output: ${it}", ex)
            }
        }

        return queriedExtendedStates
    }

    @Override
    JobState parseJobState(String stateString) {
        JobState js = JobState.UNKNOWN
        if (stateString == PBS_JOBSTATE_RUNNING)
            js = JobState.RUNNING
        if (stateString == PBS_JOBSTATE_HOLD)
            js = JobState.HOLD
        if (stateString == PBS_JOBSTATE_SUSPENDED)
            js = JobState.SUSPENDED
        if (stateString == PBS_JOBSTATE_QUEUED || stateString == PBS_JOBSTATE_TRANSFERED || stateString == PBS_JOBSTATE_WAITING)
            js = JobState.QUEUED
        if (stateString == PBS_JOBSTATE_COMPLETED_UNKNOWN || stateString == PBS_JOBSTATE_EXITING) {
            js = JobState.COMPLETED_UNKNOWN
        }

        return js;
    }

    @Override
    List<String> getEnvironmentVariableGlobs() {
        return Collections.unmodifiableList(["PBS_*"])
    }

}<|MERGE_RESOLUTION|>--- conflicted
+++ resolved
@@ -684,56 +684,11 @@
      * @return output of qstat in a map with jobid as key
      */
     private Map<String, Map<String, String>> readQstatOutput(String qstatOutput) {
-<<<<<<< HEAD
-
-        try {
-            return qstatOutput.split(String.format(WITH_DELIMITER, "\n\nJob Id: ")).collectEntries {
-                Matcher matcher = it =~ /^\s*Job Id: (?<jobId>\d+)\..*\n/
-                if (matcher) {
-                    [
-                            (matcher.group("jobId")):
-                                    it
-                    ]
-                } else {
-                    [:]
-                }
-            }.collectEntries { jobId, value ->
-                // join multi-line values
-                value = ((String) value).replaceAll("\n\t", "")
-                [(jobId): value]
-            }.collectEntries { jobId, value ->
-                Map<String, String> p = ((String) value).readLines().collectEntries { String line ->
-                    if (line.startsWith("    ") && line.contains(" = ")) {
-                        String[] parts = line.split(" = ")
-                        [parts.head().replaceAll(/^ {4}/, ""), parts.tail().join(' ')]
-                    } else {
-                        [:]
-                    }
-                }
-                [(jobId): p]
-            } as Map<String, Map<String, String>>
-        } catch (Exception ex) {
-            throw new BEException("Error while parsing qstat output:\n${qstatOutput}", ex)
-        }
-    }
-
-    static LocalDateTime parseTime(String str) {
-        def pbsDatePattern = DateTimeFormatter.ofPattern("EEE MMM ppd HH:mm:ss yyyy").withLocale(Locale.ENGLISH)
-        return LocalDateTime.parse(str, pbsDatePattern)
-    }
-
-    static Duration parseColonSeparatedHHMMSSDuration(String str) {
-        String[] strings = str.split(":")
-        if (strings.size() != 3) {
-            throw new BEException("Duration string is not of the format HH+:MM:SS: '${str}'")
-        }
-        return Duration.parse(String.format("PT%sH%sM%sS", strings[0], strings[1], strings[2]))
-=======
         return qstatOutput.split(String.format(WITH_DELIMITER, "\n\nJob Id: ")).collectEntries {
             Matcher matcher = it =~ /^\s*Job Id: (?<jobId>\d+)\..*\n/
             def result = new HashMap()
             if (matcher) {
-                result.put(matcher.group("jobId"), it)
+                result[matcher.group("jobId")] = it
             }
             result
         }.collectEntries { jobId, value ->
@@ -749,7 +704,6 @@
                     }
             [(jobId): p]
         } as Map<String, Map<String, String>>
->>>>>>> 38efedce
     }
 
     static LocalDateTime parseTime(String str) {
