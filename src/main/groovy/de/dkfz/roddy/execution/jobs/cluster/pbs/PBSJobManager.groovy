/*
 * Copyright (c) 2017 eilslabs.
 *
 * Distributed under the MIT License (license terms are at https://www.github.com/eilslabs/Roddy/LICENSE.txt).
 */

package de.dkfz.roddy.execution.jobs.cluster.pbs

import com.google.common.collect.LinkedHashMultimap
import de.dkfz.roddy.BEException
import de.dkfz.roddy.StringConstants
import de.dkfz.roddy.config.ResourceSet
import de.dkfz.roddy.execution.BEExecutionService
import de.dkfz.roddy.execution.io.ExecutionResult
import de.dkfz.roddy.execution.jobs.*
import de.dkfz.roddy.execution.jobs.cluster.ClusterJobManager
import de.dkfz.roddy.tools.*

import java.time.Duration
import java.time.LocalDateTime
import java.time.format.DateTimeFormatter
import java.util.regex.Matcher

/**
 * A job submission implementation for standard PBS systems.
 *
 * @author michael
 */
@groovy.transform.CompileStatic
class PBSJobManager extends ClusterJobManager<PBSCommand> {

    private static final LoggerWrapper logger = LoggerWrapper.getLogger(PBSJobManager)

    private static final String PBS_COMMAND_QUERY_STATES = "qstat -t"
    private static final String PBS_COMMAND_QUERY_STATES_FULL = "qstat -f"
    private static final String WITH_DELIMITER = '(?=(%1$s))'

    PBSJobManager(BEExecutionService executionService, JobManagerOptions parms) {
        super(executionService, parms)
        /**
         * General or specific todos for BatchEuphoriaJobManager and PBSJobManager
         */
    }

    @Override
    protected PBSCommand createCommand(BEJob job) {
        return new PBSCommand(this, job, job.jobName, [], job.parameters, job.parentJobIDs*.id, job.tool?.getAbsolutePath() ?: job.getToolScript())
    }

    /**
     * For PBS, we enable hold jobs by default.
     * If it is not enabled, we might run into the problem, that job dependencies cannot be
     * resolved early enough due to timing problems.
     * @return
     */
    @Override
    boolean getDefaultForHoldJobsEnabled() { return true }

    @Override
    protected ExecutionResult executeStartHeldJobs(List<BEJobID> jobIDs) {
        String command = "qrls ${jobIDs*.id.join(" ")}"
        return executionService.execute(command, false)
    }

<<<<<<< HEAD
=======


    @Override
    ProcessingParameters convertResourceSet(BEJob job, ResourceSet resourceSet) {
        assert resourceSet

        LinkedHashMultimap<String, String> parameters = LinkedHashMultimap.create()

        if (resourceSet.isMemSet()) parameters.put('-l', 'mem=' + resourceSet.getMem().toString(BufferUnit.M))
        if (resourceSet.isWalltimeSet()) parameters.put('-l', 'walltime=' + TimeUnit.fromDuration(resourceSet.walltime))
        if (job?.customQueue) parameters.put('-q', job.customQueue)
        else if (resourceSet.isQueueSet()) parameters.put('-q', resourceSet.getQueue())

        if (resourceSet.isCoresSet() || resourceSet.isNodesSet()) {
            int nodes = resourceSet.isNodesSet() ? resourceSet.getNodes() : 1
            int cores = resourceSet.isCoresSet() ? resourceSet.getCores() : 1
            // Currently not active
            String enforceSubmissionNodes = ''
            if (!enforceSubmissionNodes) {
                String pVal = 'nodes=' << nodes << ':ppn=' << cores
                if (resourceSet.isAdditionalNodeFlagSet()) {
                    pVal << ':' << resourceSet.getAdditionalNodeFlag()
                }
                parameters.put("-l", pVal)
            } else {
                String[] nodesArr = enforceSubmissionNodes.split(StringConstants.SPLIT_SEMICOLON)
                nodesArr.each {
                    String node ->
                        parameters.put('-l', 'nodes=' + node + ':ppn=' + resourceSet.getCores())
                }
            }
        }

        if (resourceSet.isStorageSet()) {
            parameters.put('-l', 'mem=' + resourceSet.getMem() + 'g')
        }
>>>>>>> 84756a59


    @Override
    GenericJobInfo parseGenericJobInfo(String commandString) {
        return new PBSCommandParser(commandString).toGenericJobInfo();
    }

    private String getQueryCommand() {
        return PBS_COMMAND_QUERY_STATES
    }

    @Override
    protected Map<BEJobID, JobState> queryJobStates(List<BEJobID> jobIDs) {
        StringBuilder queryCommand = new StringBuilder(getQueryCommand())

        if (jobIDs && jobIDs.size() < 10) {
            queryCommand << " "<< jobIDs*.id.join(" ")
        }

        if (isTrackingOfUserJobsEnabled)
            queryCommand << " -u $userIDForQueries "

        ExecutionResult er = executionService.execute(queryCommand.toString())
        List<String> resultLines = er.resultLines

        Map<BEJobID, JobState> result = [:]

        if (!er.successful) {
            if (strictMode) // Do not pull this into the outer if! The else branch needs to be executed if er.successful is true
                throw new BEException("The execution of ${queryCommand} failed.", null)
        } else {
            if (resultLines.size() > 2) {

                for (String line : resultLines) {
                    line = line.trim()
                    if (line.length() == 0) continue
                    if (!RoddyConversionHelperMethods.isInteger(line.substring(0, 1)))
                        continue //Filter out lines which have been missed which do not start with a number.

                    //TODO Put to a common class, is used multiple times.
                    line = line.replaceAll("\\s+", " ").trim()       //Replace multi white space with single whitespace
                    String[] split = line.split(" ")
                    final int ID = getPositionOfJobID()
                    final int JOBSTATE = getPositionOfJobState()
                    logger.info(["QStat BEJob line: " + line,
                                 "	Entry in arr[" + ID + "]: " + split[ID],
                                 "    Entry in arr[" + JOBSTATE + "]: " + split[JOBSTATE]].join("\n"))

                    BEJobID jobID = new BEJobID(split[ID])

                    JobState js = parseJobState(split[JOBSTATE])
                    result.put(jobID, js)
                    logger.info("   Extracted jobState: " + js.toString())
                }
            }
        }
        return result
    }

    @Override
    String getJobIdVariable() {
        return "PBS_JOBID"
    }

    @Override
    String getJobNameVariable() {
        return "PBS_JOBNAME"
    }

    @Override
    String getQueueVariable() {
        return 'PBS_QUEUE'
    }

    @Override
    String getNodeFileVariable() {
        return "PBS_NODEFILE"
    }

    @Override
    String getSubmitHostVariable() {
        return "PBS_O_HOST"
    }

    @Override
    String getSubmitDirectoryVariable() {
        return "PBS_O_WORKDIR"
    }

    protected int getPositionOfJobID() {
        return 0
    }

    /**
     * Return the position of the status string within a stat result line. This changes if -u USERNAME is used!
     *
     * @return
     */
    protected int getPositionOfJobState() {
        if (isTrackingOfUserJobsEnabled)
            return 9
        return 4
    }

    @Override
    Map<BEJobID, GenericJobInfo> queryExtendedJobStateById(List<BEJobID> jobIds) {
        Map<BEJobID, GenericJobInfo> queriedExtendedStates
        String qStatCommand = PBS_COMMAND_QUERY_STATES_FULL
        if (isTrackingOfUserJobsEnabled)
            qStatCommand += " -u $userIDForQueries "

        qStatCommand += jobIds.collect { it }.join(" ")

        ExecutionResult er
        try {
            er = executionService.execute(qStatCommand.toString())
        } catch (Exception exp) {
            logger.severe("Could not execute qStat command", exp)
        }

        if (er != null && er.successful) {
            queriedExtendedStates = this.processQstatOutput(er.resultLines)
        }else{
            logger.postAlwaysInfo("Extended job states couldn't be retrieved. \n Returned status code:${er.exitCode} \n result:${er.resultLines}")
            throw new BEException("Extended job states couldn't be retrieved. \n Returned status code:${er.exitCode} \n result:${er.resultLines}")
        }
        return queriedExtendedStates
    }

    @Override
    ExecutionResult executeKillJobs(List<BEJobID> jobIDs) {
        String command = "qdel ${jobIDs*.id.join(" ")}"
        return executionService.execute(command, false)
    }

    @Override
    String parseJobID(String commandOutput) {
        return commandOutput
    }

    @Override
    String getSubmissionCommand() {
        return "qsub"
    }

    /**
     * Reads qstat output
     * @param qstatOutput
     * @return output of qstat in a map with jobid as key
     */
    private Map<String, Map<String, String>> readQstatOutput(String qstatOutput) {
        return qstatOutput.split(String.format(WITH_DELIMITER, "\n\nJob Id: ")).collectEntries {
            Matcher matcher = it =~ /^\s*Job Id: (?<jobId>\d+)\..*\n/
            def result = new HashMap()
            if (matcher) {
                result[matcher.group("jobId")] = it
            }
            result
        }.collectEntries { jobId, value ->
            // join multi-line values
            value = ((String) value).replaceAll("\n\t", "")
            [(jobId): value]
        }.collectEntries { jobId, value ->
            Map<String, String> p = ((String) value).readLines().
                    findAll { it.startsWith("    ") && it.contains(" = ") }.
                    collectEntries {
                        String[] parts = it.split(" = ")
                        new MapEntry(parts.head().replaceAll(/^ {4}/, ""), parts.tail().join(' '))
                    }
            [(jobId): p]
        } as Map<String, Map<String, String>>
    }

    private static LocalDateTime parseTime(String str) {
        def pbsDatePattern = DateTimeFormatter.ofPattern("EEE MMM ppd HH:mm:ss yyyy").withLocale(Locale.ENGLISH)
        return LocalDateTime.parse(str, pbsDatePattern)
    }

    /**
     * Reads the qstat output and creates GenericJobInfo objects
     * @param resultLines - Input of ExecutionResult object
     * @return map with jobid as key
     */
    private Map<BEJobID, GenericJobInfo> processQstatOutput(List<String> resultLines) {
        Map<BEJobID, GenericJobInfo> queriedExtendedStates = [:]
        Map<String, Map<String, String>> qstatReaderResult = this.readQstatOutput(resultLines.join("\n"))

        qstatReaderResult.each { it ->
                Map<String, String> jobResult = it.getValue()
            GenericJobInfo gj = new GenericJobInfo(jobResult["Job_Name"], null, it.getKey(), null, jobResult["depend"] ? jobResult["depend"].find("afterok.*")?.findAll(/(\d+).(\w+)/) { fullMatch, beforeDot, afterDot -> return beforeDot } : null)

            BufferValue mem = null
            Integer cores
            Integer nodes
            TimeUnit walltime = null
            String additionalNodeFlag

            if (jobResult["Resource_List.mem"])
                mem = catchExceptionAndLog { new BufferValue(Integer.valueOf(jobResult["Resource_List.mem"].find(/(\d+)/)), BufferUnit.valueOf(jobResult["Resource_List.mem"][-2])) }
            if (jobResult["Resource_List.nodect"])
                nodes = catchExceptionAndLog { Integer.valueOf(jobResult["Resource_List.nodect"]) }
            if (jobResult["Resource_List.nodes"])
                cores = catchExceptionAndLog { Integer.valueOf(jobResult["Resource_List.nodes"].find("ppn=.*").find(/(\d+)/)) }
            if (jobResult["Resource_List.nodes"])
                additionalNodeFlag = catchExceptionAndLog { jobResult["Resource_List.nodes"].find(/(\d+):(\.*)/) { fullMatch, nCores, feature -> return feature } }
            if (jobResult["Resource_List.walltime"])
                walltime = catchExceptionAndLog { new TimeUnit(jobResult["Resource_List.walltime"]) }

            BufferValue usedMem = null
            TimeUnit usedWalltime = null
            if (jobResult["resources_used.mem"])
                catchExceptionAndLog { usedMem = new BufferValue(Integer.valueOf(jobResult["resources_used.mem"].find(/(\d+)/)), BufferUnit.valueOf(jobResult["resources_used.mem"][-2]))  }
            if (jobResult["resources_used.walltime"])
                catchExceptionAndLog { usedWalltime = new TimeUnit(jobResult["resources_used.walltime"]) }

            gj.askedResources = new ResourceSet(null, mem, cores, nodes, walltime, null, jobResult["queue"], additionalNodeFlag)
            gj.setUsedResources(new ResourceSet(null, usedMem, null, null, usedWalltime, null, jobResult["queue"], null))

            gj.logFile = getQstatFile(jobResult["Output_Path"])
            gj.errorLogFile = getQstatFile(jobResult["Error_Path"])
            gj.user = jobResult["euser"]
            gj.executionHosts = jobResult["exec_host"]
            gj.submissionHost = jobResult["submit_host"]
            gj.priority = jobResult["Priority"]
            gj.userGroup = jobResult["egroup"]
            gj.resourceReq = jobResult["submit_args"]
            gj.runTime = jobResult["total_runtime"] ? catchExceptionAndLog { Duration.ofSeconds(Math.round(Double.parseDouble(jobResult["total_runtime"])), 0) } : null
            gj.cpuTime = jobResult["resources_used.cput"] ? catchExceptionAndLog { parseColonSeparatedHHMMSSDuration(jobResult["resources_used.cput"]) } : null
            gj.server = jobResult["server"]
            gj.umask = jobResult["umask"]
            gj.jobState = parseJobState(jobResult["job_state"])
            gj.exitCode = jobResult["exit_status"] ? catchExceptionAndLog { Integer.valueOf(jobResult["exit_status"]) } : null
            gj.account = jobResult["Account_Name"]
            gj.startCount = jobResult["start_count"] ? catchExceptionAndLog { Integer.valueOf(jobResult["start_count"]) } : null

            if (jobResult["qtime"]) // The time that the job entered the current queue.
                    catchExceptionAndLog { gj.setSubmitTime(parseTime(jobResult["qtime"])) }
                if (jobResult["start_time"]) // The timepoint the job was started.
                    catchExceptionAndLog { gj.setStartTime(parseTime(jobResult["start_time"])) }
                if (jobResult["comp_time"])  // The timepoint the job was completed.
                    catchExceptionAndLog { gj.setEndTime(parseTime(jobResult["comp_time"])) }
                if (jobResult["etime"])  // The time that the job became eligible to run, i.e. in a queued state while residing in an execution queue.
                    catchExceptionAndLog { gj.setEligibleTime(parseTime(jobResult["etime"])) }

                queriedExtendedStates.put(new BEJobID(it.getKey()), gj)
        }

        return queriedExtendedStates
    }

    private static File getQstatFile(String s) {
        if (!s) {
            return null
        } else if (s.startsWith("/")) {
            return new File(s)
        } else if (s =~ /^[\w-]+:\//) {
            return new File(s.replaceAll(/^[\w-]+:/, ""))
        } else {
            return null
        }
    }

    protected JobState parseJobState(String stateString) {
        // http://docs.adaptivecomputing.com/torque/6-1-0/adminGuide/help.htm#topics/torque/commands/qstat.htm
        JobState js = JobState.UNKNOWN
        if (stateString == "R")
            js = JobState.RUNNING
        if (stateString == "H")
            js = JobState.HOLD
        if (stateString == "S")
            js = JobState.SUSPENDED
        if (stateString in ["Q", "T", "W"])
            js = JobState.QUEUED
        if (stateString in ["C", "E"]) {
            js = JobState.COMPLETED_UNKNOWN
        }

        return js;
    }

    @Override
    List<String> getEnvironmentVariableGlobs() {
        return Collections.unmodifiableList(["PBS_*"])
    }

    void createDefaultManagerParameters(LinkedHashMultimap<String, String> parameters) {

    }

    void createComputeParameter(ResourceSet resourceSet, LinkedHashMultimap<String, String> parameters) {
        int nodes = resourceSet.isNodesSet() ? resourceSet.getNodes() : 1
        int cores = resourceSet.isCoresSet() ? resourceSet.getCores() : 1
        // Currently not active
        String enforceSubmissionNodes = ''
        if (!enforceSubmissionNodes) {
            String pVal = 'nodes=' << nodes << ':ppn=' << cores
            if (resourceSet.isAdditionalNodeFlagSet()) {
                pVal << ':' << resourceSet.getAdditionalNodeFlag()
            }
            parameters.put("-l", pVal)
        } else {
            String[] nodesArr = enforceSubmissionNodes.split(StringConstants.SPLIT_SEMICOLON)
            nodesArr.each {
                String node ->
                    parameters.put('-l', 'nodes=' + node + ':ppn=' + resourceSet.getCores())
            }
        }
    }

    /**
     * Valid for GE, PBS, LSF
     * @param parameters
     * @param queue
     * @return
     */
    void createQueueParameter(LinkedHashMultimap<String, String> parameters, String queue) {
        parameters['-q'] = queue
    }

    /**
     * Valid only for PBS
     * @param parameters
     * @param resourceSet
     * @return
     */
    void createWalltimeParameter(LinkedHashMultimap<String, String> parameters, ResourceSet resourceSet) {
        parameters.put('-l', 'walltime=' + TimeUnit.fromDuration(resourceSet.walltime))
    }

    void createMemoryParameter(LinkedHashMultimap<String, String> parameters, ResourceSet resourceSet) {
        parameters.put('-l', 'mem=' + resourceSet.getMem().toString(BufferUnit.M))
    }

    void createStorageParameters(LinkedHashMultimap<String, String> parameters, ResourceSet resourceSet) {
    }

}<|MERGE_RESOLUTION|>--- conflicted
+++ resolved
@@ -61,47 +61,6 @@
         String command = "qrls ${jobIDs*.id.join(" ")}"
         return executionService.execute(command, false)
     }
-
-<<<<<<< HEAD
-=======
-
-
-    @Override
-    ProcessingParameters convertResourceSet(BEJob job, ResourceSet resourceSet) {
-        assert resourceSet
-
-        LinkedHashMultimap<String, String> parameters = LinkedHashMultimap.create()
-
-        if (resourceSet.isMemSet()) parameters.put('-l', 'mem=' + resourceSet.getMem().toString(BufferUnit.M))
-        if (resourceSet.isWalltimeSet()) parameters.put('-l', 'walltime=' + TimeUnit.fromDuration(resourceSet.walltime))
-        if (job?.customQueue) parameters.put('-q', job.customQueue)
-        else if (resourceSet.isQueueSet()) parameters.put('-q', resourceSet.getQueue())
-
-        if (resourceSet.isCoresSet() || resourceSet.isNodesSet()) {
-            int nodes = resourceSet.isNodesSet() ? resourceSet.getNodes() : 1
-            int cores = resourceSet.isCoresSet() ? resourceSet.getCores() : 1
-            // Currently not active
-            String enforceSubmissionNodes = ''
-            if (!enforceSubmissionNodes) {
-                String pVal = 'nodes=' << nodes << ':ppn=' << cores
-                if (resourceSet.isAdditionalNodeFlagSet()) {
-                    pVal << ':' << resourceSet.getAdditionalNodeFlag()
-                }
-                parameters.put("-l", pVal)
-            } else {
-                String[] nodesArr = enforceSubmissionNodes.split(StringConstants.SPLIT_SEMICOLON)
-                nodesArr.each {
-                    String node ->
-                        parameters.put('-l', 'nodes=' + node + ':ppn=' + resourceSet.getCores())
-                }
-            }
-        }
-
-        if (resourceSet.isStorageSet()) {
-            parameters.put('-l', 'mem=' + resourceSet.getMem() + 'g')
-        }
->>>>>>> 84756a59
-
 
     @Override
     GenericJobInfo parseGenericJobInfo(String commandString) {
