/*
 * Copyright (c) 2017 eilslabs.
 *
 * Distributed under the MIT License (license terms are at https://www.github.com/eilslabs/Roddy/LICENSE.txt).
 */

package de.dkfz.roddy.execution.jobs.cluster.pbs

import com.google.common.collect.LinkedHashMultimap
import de.dkfz.roddy.BEException
import de.dkfz.roddy.StringConstants
import de.dkfz.roddy.config.ResourceSet
import de.dkfz.roddy.execution.BEExecutionService
import de.dkfz.roddy.execution.io.ExecutionResult
import de.dkfz.roddy.execution.jobs.*
import de.dkfz.roddy.execution.jobs.cluster.ClusterJobManager
import de.dkfz.roddy.tools.*
import groovy.util.slurpersupport.GPathResult

import java.time.Duration
import java.time.Instant
import java.time.LocalDateTime
import java.time.ZoneId
import java.util.regex.Matcher

/**
 * A job submission implementation for standard PBS systems.
 *
 * @author michael
 */
@groovy.transform.CompileStatic
class PBSJobManager extends ClusterJobManager<PBSCommand> {

    private static final LoggerWrapper logger = LoggerWrapper.getLogger(PBSJobManager)

    private static final String PBS_COMMAND_QUERY_STATES = "qstat -t"
    private static final String PBS_COMMAND_QUERY_STATES_FULL = "qstat -x -f "
    private static final String PBS_COMMAND_DELETE_JOBS = "qdel"
    private static final String WITH_DELIMITER = '(?=(%1$s))'

    PBSJobManager(BEExecutionService executionService, JobManagerOptions parms) {
        super(executionService, parms)
        /**
         * General or specific todos for BatchEuphoriaJobManager and PBSJobManager
         */
    }

    @Override
    protected PBSCommand createCommand(BEJob job) {
        return new PBSCommand(this, job, job.jobName, [], job.parameters, job.parentJobIDs*.id, job.tool?.getAbsolutePath() ?: job.getToolScript())
    }

    /**
     * For PBS, we enable hold jobs by default.
     * If it is not enabled, we might run into the problem, that job dependencies cannot be
     * resolved early enough due to timing problems.
     * @return
     */
    @Override
    boolean getDefaultForHoldJobsEnabled() { return true }

    @Override
    protected ExecutionResult executeStartHeldJobs(List<BEJobID> jobIDs) {
        String command = "qrls ${jobIDs*.id.join(" ")}"
        return executionService.execute(command, false)
    }

    @Override
    GenericJobInfo parseGenericJobInfo(String commandString) {
        return new PBSCommandParser(commandString).toGenericJobInfo();
    }

    private String getQueryCommand() {
        return PBS_COMMAND_QUERY_STATES
    }

    @Override
    protected Map<BEJobID, JobState> queryJobStates(List<BEJobID> jobIDs) {
        StringBuilder queryCommand = new StringBuilder(getQueryCommand())

        if (jobIDs && jobIDs.size() < 10) {
            queryCommand << " "<< jobIDs*.id.join(" ")
        }

        if (isTrackingOfUserJobsEnabled)
            queryCommand << " -u $userIDForQueries "

        ExecutionResult er = executionService.execute(queryCommand.toString())
        List<String> resultLines = er.resultLines

        Map<BEJobID, JobState> result = [:]

        if (!er.successful) {
            if (strictMode) // Do not pull this into the outer if! The else branch needs to be executed if er.successful is true
                throw new BEException("The execution of ${queryCommand} failed.", null)
        } else {
            if (resultLines.size() > 2) {

                for (String line : resultLines) {
                    line = line.trim()
                    if (line.length() == 0) continue
                    if (!RoddyConversionHelperMethods.isInteger(line.substring(0, 1)))
                        continue //Filter out lines which have been missed which do not start with a number.

                    //TODO Put to a common class, is used multiple times.
                    line = line.replaceAll("\\s+", " ").trim()       //Replace multi white space with single whitespace
                    String[] split = line.split(" ")
                    final int ID = getPositionOfJobID()
                    final int JOBSTATE = getPositionOfJobState()
                    if (logger.isVerbosityMedium())
                        logger.postAlwaysInfo(["QStat BEJob line: " + line,
                                 "	Entry in arr[" + ID + "]: " + split[ID],
                                 "    Entry in arr[" + JOBSTATE + "]: " + split[JOBSTATE]].join("\n"))

                    BEJobID jobID = new BEJobID(split[ID])

                    JobState js = parseJobState(split[JOBSTATE])
                    result.put(jobID, js)
                }
            }
        }
        return result
    }

    @Override
    String getJobIdVariable() {
        return "PBS_JOBID"
    }

    @Override
    String getJobNameVariable() {
        return "PBS_JOBNAME"
    }

    @Override
    String getQueueVariable() {
        return 'PBS_QUEUE'
    }

    @Override
    String getNodeFileVariable() {
        return "PBS_NODEFILE"
    }

    @Override
    String getSubmitHostVariable() {
        return "PBS_O_HOST"
    }

    @Override
    String getSubmitDirectoryVariable() {
        return "PBS_O_WORKDIR"
    }

    protected int getPositionOfJobID() {
        return 0
    }

    /**
     * Return the position of the status string within a stat result line. This changes if -u USERNAME is used!
     *
     * @return
     */
    protected int getPositionOfJobState() {
        if (isTrackingOfUserJobsEnabled)
            return 9
        return 4
    }

    @Override
    Map<BEJobID, GenericJobInfo> queryExtendedJobStateById(List<BEJobID> jobIds) {
        Map<BEJobID, GenericJobInfo> queriedExtendedStates
        String qStatCommand = PBS_COMMAND_QUERY_STATES_FULL
        if (isTrackingOfUserJobsEnabled)
            qStatCommand += " -u $userIDForQueries "

        qStatCommand += jobIds.collect { it }.join(" ")

        ExecutionResult er
        try {
            er = executionService.execute(qStatCommand.toString())
        } catch (Exception exp) {
            logger.severe("Could not execute qStat command", exp)
        }

        if (er != null && er.successful) {
            queriedExtendedStates = this.processQstatOutput(er.resultLines)
        }else{
            logger.postAlwaysInfo("Extended job states couldn't be retrieved. \n Returned status code:${er.exitCode} \n result:${er.resultLines}")
            throw new BEException("Extended job states couldn't be retrieved. \n Returned status code:${er.exitCode} \n result:${er.resultLines}")
        }
        return queriedExtendedStates
    }

    @Override
    ExecutionResult executeKillJobs(List<BEJobID> jobIDs) {
        String command = "qdel ${jobIDs*.id.join(" ")}"
        return executionService.execute(command, false)
    }

    @Override
    String parseJobID(String commandOutput) {
        return commandOutput
    }

    @Override
    String getSubmissionCommand() {
        return "qsub"
    }

    /**
     * Reads qstat output
     * @param qstatOutput
     * @return output of qstat in a map with jobid as key
     */
    private Map<String, Map<String, String>> readQstatOutput(String qstatOutput) {
        return qstatOutput.split(String.format(WITH_DELIMITER, "\n\nJob Id: ")).collectEntries {
            Matcher matcher = it =~ /^\s*Job Id: (?<jobId>\d+)\..*\n/
            def result = new HashMap()
            if (matcher) {
                result[matcher.group("jobId")] = it
            }
            result
        }.collectEntries { jobId, value ->
            // join multi-line values
            value = ((String) value).replaceAll("\n\t", "")
            [(jobId): value]
        }.collectEntries { jobId, value ->
            Map<String, String> p = ((String) value).readLines().
                    findAll { it.startsWith("    ") && it.contains(" = ") }.
                    collectEntries {
                        String[] parts = it.split(" = ")
                        new MapEntry(parts.head().replaceAll(/^ {4}/, ""), parts.tail().join(' '))
                    }
            [(jobId): p]
        } as Map<String, Map<String, String>>
    }

    private static LocalDateTime parseTime(String str) {
        return catchAndLogExceptions {Instant.ofEpochSecond(Long.valueOf(str)).atZone(ZoneId.systemDefault()).toLocalDateTime()}
    }

    /**
     * Reads the qstat output and creates GenericJobInfo objects
     * @param resultLines - Input of ExecutionResult object
     * @return map with jobid as key
     */
    private Map<BEJobID, GenericJobInfo> processQstatOutput(List<String> resultLines) {
        Map<BEJobID, GenericJobInfo> queriedExtendedStates = [:]
        if (resultLines.isEmpty()) {
            return [:]
        }

        GPathResult parsedJobs = new XmlSlurper().parseText(resultLines.last())

        parsedJobs.children().each { it ->
<<<<<<< HEAD
            String jobIdRaw = it["Job_Id"] as String
            println jobIdRaw
            BEJobID jobID
            try{
                jobID = new BEJobID(jobIdRaw)
            }catch (Exception exp){
                throw new BEException("Job ID '${jobIdRaw}' could not be transformed to BEJobID ")
            } 
            List<String> jobDependencies = it["depend"] ? (it["depend"] as  String).find("afterok.*")?.findAll(/(\d+).(\w+)/) { fullMatch, beforeDot, afterDot -> return beforeDot } : null
            GenericJobInfo gj = new GenericJobInfo(it["Job_Name"] as String, null, jobID, null, jobDependencies)
=======
            GenericJobInfo gj = new GenericJobInfo(it["Job_Name"] as String ?: null, null, it["Job_Id"] as String, null, it["depend"] ? (it["depend"] as  String).find("afterok.*")?.findAll(/(\d+).(\w+)/) { fullMatch, beforeDot, afterDot -> return beforeDot } : null)
>>>>>>> 64040cd9

            BufferValue mem = null
            Integer cores
            Integer nodes
            TimeUnit walltime = null
            String additionalNodeFlag

            if (it["Resource_List"]["mem"])
                mem = catchAndLogExceptions { new BufferValue(Integer.valueOf((it["Resource_List"]["mem"] as String).find(/(\d+)/)), BufferUnit.valueOf((it["Resource_List"]["mem"] as String)[-2])) }
            if (it["Resource_List"]["nodect"])
                nodes = catchAndLogExceptions { Integer.valueOf(it["Resource_List"]["nodect"] as String) }
            if (it["Resource_List"]["nodes"])
                cores = catchAndLogExceptions { Integer.valueOf((it["Resource_List"]["nodes"] as String).find("ppn=.*").find(/(\d+)/)) }
            if (it["Resource_List"]["nodes"])
                additionalNodeFlag = catchAndLogExceptions { (it["Resource_List"]["nodes"] as String).find(/(\d+):(\.*)/) { fullMatch, nCores, feature -> return feature } }
            if (it["Resource_List"]["walltime"])
                walltime = catchAndLogExceptions { new TimeUnit(it["Resource_List"]["walltime"] as String) }

            BufferValue usedMem = null
            TimeUnit usedWalltime = null
            if (it["resources_used"]["mem"])
                catchAndLogExceptions { usedMem = new BufferValue(Integer.valueOf((it["resources_used"]["mem"] as String).find(/(\d+)/)), BufferUnit.valueOf((it["resources_used"]["mem"] as String)[-2]))  }
            if (it["resources_used"]["walltime"])
                catchAndLogExceptions { usedWalltime = new TimeUnit(it["resources_used"]["walltime"] as String) }

<<<<<<< HEAD
            gj.setAskedResources(new ResourceSet(null, mem, cores, nodes, walltime, null, it["queue"] as String, additionalNodeFlag))
            gj.setUsedResources(new ResourceSet(null, usedMem, null, null, usedWalltime, null, it["queue"] as String, null))
            gj.setLogFile(getQstatFile((it["Output_Path"] as String).replace("\$PBS_JOBID", jobIdRaw)))
            gj.setErrorLogFile(getQstatFile((it["Error_Path"] as String).replace("\$PBS_JOBID", jobIdRaw)))
            gj.setUser(it["euser"] as String)
            gj.setExecutionHosts([it["exec_host"] as String])
            gj.setSubmissionHost(it["submit_host"] as String)
            gj.setPriority(it["Priority"] as String)
            gj.setUserGroup(it["egroup"] as String)
            gj.setResourceReq(it["submit_args"] as String)
=======
            gj.setAskedResources(new ResourceSet(null, mem, cores, nodes, walltime, null, it["queue"] as String ?: null, additionalNodeFlag))
            gj.setUsedResources(new ResourceSet(null, usedMem, null, null, usedWalltime, null, it["queue"] as String ?: null, null))

            gj.setLogFile(getQstatFile(it["Output_Path"] as String))
            gj.setErrorLogFile(getQstatFile(it["Error_Path"] as String))
            gj.setUser(it["euser"] as String ?: null)
            gj.setExecutionHosts(it["exec_host"] as String ? [it["exec_host"] as String] : null)
            gj.setSubmissionHost(it["submit_host"] as String ?: null)
            gj.setPriority(it["Priority"] as String ?: null)
            gj.setUserGroup(it["egroup"] as String ?: null)
            gj.setResourceReq(it["submit_args"] as String ?: null)
>>>>>>> 64040cd9
            gj.setRunTime(it["total_runtime"] ? catchAndLogExceptions { Duration.ofSeconds(Math.round(Double.parseDouble(it["total_runtime"] as String)), 0) } : null)
            gj.setCpuTime(it["resources_used"]["cput"] ? catchAndLogExceptions { parseColonSeparatedHHMMSSDuration(it["resources_used"]["cput"] as String) } : null)
            gj.setServer(it["server"] as String ?: null)
            gj.setUmask(it["umask"] as String ?: null)
            gj.setJobState(parseJobState(it["job_state"] as String))
            gj.setExitCode(it["exit_status"] ? catchAndLogExceptions { Integer.valueOf(it["exit_status"] as String) }: null )
            gj.setAccount(it["Account_Name"] as String ?: null)
            gj.setStartCount(it["start_count"] ? catchAndLogExceptions { Integer.valueOf(it["start_count"] as String) } : null)

            if (it["qtime"]) // The time that the job entered the current queue.
                gj.setSubmitTime(parseTime(it["qtime"] as String))
            if (it["start_time"]) // The timepoint the job was started.
                gj.setStartTime(parseTime(it["start_time"] as String))
            if (it["comp_time"])  // The timepoint the job was completed.
                gj.setEndTime(parseTime(it["comp_time"] as String))
            if (it["etime"])  // The time that the job became eligible to run, i.e. in a queued state while residing in an execution queue.
                gj.setEligibleTime(parseTime(it["etime"] as String))

            queriedExtendedStates.put(jobID, gj)
        }
        return queriedExtendedStates
    }

    private static File getQstatFile(String s) {
        if (!s) {
            return null
        } else if (s.startsWith("/")) {
            return new File(s)
        } else if (s =~ /^[\w-]+:\//) {
            return new File(s.replaceAll(/^[\w-]+:/, ""))
        } else {
            return null
        }
    }

    protected JobState parseJobState(String stateString) {
        // http://docs.adaptivecomputing.com/torque/6-1-0/adminGuide/help.htm#topics/torque/commands/qstat.htm
        JobState js = JobState.UNKNOWN
        if (stateString == "R")
            js = JobState.RUNNING
        if (stateString == "H")
            js = JobState.HOLD
        if (stateString == "S")
            js = JobState.SUSPENDED
        if (stateString in ["Q", "T", "W"])
            js = JobState.QUEUED
        if (stateString in ["C", "E"]) {
            js = JobState.COMPLETED_UNKNOWN
        }

        return js;
    }

    @Override
    List<String> getEnvironmentVariableGlobs() {
        return Collections.unmodifiableList(["PBS_*"])
    }

    void createDefaultManagerParameters(LinkedHashMultimap<String, String> parameters) {

    }

    void createComputeParameter(ResourceSet resourceSet, LinkedHashMultimap<String, String> parameters) {
        int nodes = resourceSet.isNodesSet() ? resourceSet.getNodes() : 1
        int cores = resourceSet.isCoresSet() ? resourceSet.getCores() : 1
        // Currently not active
        String enforceSubmissionNodes = ''
        if (!enforceSubmissionNodes) {
            String pVal = 'nodes=' << nodes << ':ppn=' << cores
            if (resourceSet.isAdditionalNodeFlagSet()) {
                pVal << ':' << resourceSet.getAdditionalNodeFlag()
            }
            parameters.put("-l", pVal)
        } else {
            String[] nodesArr = enforceSubmissionNodes.split(StringConstants.SPLIT_SEMICOLON)
            nodesArr.each {
                String node ->
                    parameters.put('-l', 'nodes=' + node + ':ppn=' + resourceSet.getCores())
            }
        }
    }

    /**
     * Valid for GE, PBS, LSF
     * @param parameters
     * @param queue
     * @return
     */
    void createQueueParameter(LinkedHashMultimap<String, String> parameters, String queue) {
        parameters.put('-q', queue)
    }

    /**
     * Valid only for PBS
     * @param parameters
     * @param resourceSet
     * @return
     */
    void createWalltimeParameter(LinkedHashMultimap<String, String> parameters, ResourceSet resourceSet) {
        parameters.put('-l', 'walltime=' + TimeUnit.fromDuration(resourceSet.walltime))
    }

    void createMemoryParameter(LinkedHashMultimap<String, String> parameters, ResourceSet resourceSet) {
        parameters.put('-l', 'mem=' + resourceSet.getMem().toString(BufferUnit.M))
    }

    void createStorageParameters(LinkedHashMultimap<String, String> parameters, ResourceSet resourceSet) {
    }
}<|MERGE_RESOLUTION|>--- conflicted
+++ resolved
@@ -254,7 +254,6 @@
         GPathResult parsedJobs = new XmlSlurper().parseText(resultLines.last())
 
         parsedJobs.children().each { it ->
-<<<<<<< HEAD
             String jobIdRaw = it["Job_Id"] as String
             println jobIdRaw
             BEJobID jobID
@@ -264,10 +263,7 @@
                 throw new BEException("Job ID '${jobIdRaw}' could not be transformed to BEJobID ")
             } 
             List<String> jobDependencies = it["depend"] ? (it["depend"] as  String).find("afterok.*")?.findAll(/(\d+).(\w+)/) { fullMatch, beforeDot, afterDot -> return beforeDot } : null
-            GenericJobInfo gj = new GenericJobInfo(it["Job_Name"] as String, null, jobID, null, jobDependencies)
-=======
-            GenericJobInfo gj = new GenericJobInfo(it["Job_Name"] as String ?: null, null, it["Job_Id"] as String, null, it["depend"] ? (it["depend"] as  String).find("afterok.*")?.findAll(/(\d+).(\w+)/) { fullMatch, beforeDot, afterDot -> return beforeDot } : null)
->>>>>>> 64040cd9
+            GenericJobInfo gj = new GenericJobInfo(it["Job_Name"] as String ?: null, null, jobID, null, jobDependencies)
 
             BufferValue mem = null
             Integer cores
@@ -293,30 +289,18 @@
             if (it["resources_used"]["walltime"])
                 catchAndLogExceptions { usedWalltime = new TimeUnit(it["resources_used"]["walltime"] as String) }
 
-<<<<<<< HEAD
-            gj.setAskedResources(new ResourceSet(null, mem, cores, nodes, walltime, null, it["queue"] as String, additionalNodeFlag))
-            gj.setUsedResources(new ResourceSet(null, usedMem, null, null, usedWalltime, null, it["queue"] as String, null))
+
+            gj.setAskedResources(new ResourceSet(null, mem, cores, nodes, walltime, null, it["queue"] as String ?: null, additionalNodeFlag))
+            gj.setUsedResources(new ResourceSet(null, usedMem, null, null, usedWalltime, null, it["queue"] as String ?: null, null))
+
             gj.setLogFile(getQstatFile((it["Output_Path"] as String).replace("\$PBS_JOBID", jobIdRaw)))
             gj.setErrorLogFile(getQstatFile((it["Error_Path"] as String).replace("\$PBS_JOBID", jobIdRaw)))
-            gj.setUser(it["euser"] as String)
-            gj.setExecutionHosts([it["exec_host"] as String])
-            gj.setSubmissionHost(it["submit_host"] as String)
-            gj.setPriority(it["Priority"] as String)
-            gj.setUserGroup(it["egroup"] as String)
-            gj.setResourceReq(it["submit_args"] as String)
-=======
-            gj.setAskedResources(new ResourceSet(null, mem, cores, nodes, walltime, null, it["queue"] as String ?: null, additionalNodeFlag))
-            gj.setUsedResources(new ResourceSet(null, usedMem, null, null, usedWalltime, null, it["queue"] as String ?: null, null))
-
-            gj.setLogFile(getQstatFile(it["Output_Path"] as String))
-            gj.setErrorLogFile(getQstatFile(it["Error_Path"] as String))
             gj.setUser(it["euser"] as String ?: null)
             gj.setExecutionHosts(it["exec_host"] as String ? [it["exec_host"] as String] : null)
             gj.setSubmissionHost(it["submit_host"] as String ?: null)
             gj.setPriority(it["Priority"] as String ?: null)
             gj.setUserGroup(it["egroup"] as String ?: null)
             gj.setResourceReq(it["submit_args"] as String ?: null)
->>>>>>> 64040cd9
             gj.setRunTime(it["total_runtime"] ? catchAndLogExceptions { Duration.ofSeconds(Math.round(Double.parseDouble(it["total_runtime"] as String)), 0) } : null)
             gj.setCpuTime(it["resources_used"]["cput"] ? catchAndLogExceptions { parseColonSeparatedHHMMSSDuration(it["resources_used"]["cput"] as String) } : null)
             gj.setServer(it["server"] as String ?: null)
