/*
 * Copyright (c) 2017 eilslabs.
 *
 * Distributed under the MIT License (license terms are at https://www.github.com/eilslabs/Roddy/LICENSE.txt).
 */

package de.dkfz.roddy.execution.jobs

import de.dkfz.roddy.BEException
import de.dkfz.roddy.config.ResourceSet
import de.dkfz.roddy.execution.BEExecutionService
import de.dkfz.roddy.execution.io.ExecutionResult
import de.dkfz.roddy.tools.LoggerWrapper
import groovy.transform.CompileStatic

<<<<<<< HEAD
import java.util.concurrent.TimeoutException
=======
import java.time.Duration
import java.time.LocalDateTime
>>>>>>> 9815e67f

/**
 * Basic factory and manager class for BEJob and Command management
 * Currently supported are qsub via PBS or SGE. Other cluster systems or custom job submission / execution system are possible.
 *
 * @author michael
 */
@CompileStatic
abstract class BatchEuphoriaJobManager<C extends Command> {

    private static final LoggerWrapper logger = LoggerWrapper.getLogger(BatchEuphoriaJobManager.class.getSimpleName())

    protected final BEExecutionService executionService

    protected boolean isTrackingOfUserJobsEnabled

    protected boolean queryOnlyStartedJobs

    protected String userIDForQueries

    protected boolean strictMode

    private String userEmail

    private String userMask

    private String userGroup

    private String userAccount

    private final Map<BEJobID, BEJob> startedJobs = [:]
    private Thread updateDaemonThread

    private Map<BEJobID, JobState> cachedStates = [:]
    private final Object cacheStatesLock = new Object()
    private LocalDateTime lastCacheUpdate
    private Duration cacheUpdateInterval


    BatchEuphoriaJobManager(BEExecutionService executionService, JobManagerOptions parms) {
        this.executionService = executionService

        this.isTrackingOfUserJobsEnabled = parms.trackUserJobsOnly
        this.queryOnlyStartedJobs = parms.trackOnlyStartedJobs
        this.userIDForQueries = parms.userIdForJobQueries
        if (!userIDForQueries && isTrackingOfUserJobsEnabled) {
            logger.warning("Silently falling back to default job tracking behaviour. The user name was not set properly and the system cannot track the users jobs.")
            isTrackingOfUserJobsEnabled = false
        }
        this.userEmail = parms.userEmail
        this.userGroup = parms.userGroup
        this.userAccount = parms.userAccount
        this.userMask = parms.userMask
        this.strictMode = parms.strictMode
        this.cacheUpdateInterval = parms.updateInterval

        if (parms.createDaemon) {
            createUpdateDaemonThread()
        }
    }


    BEJobResult submitJob(BEJob job) {
        Command command = createCommand(job)
        ExecutionResult executionResult = executionService.execute(command)
        extractAndSetJobResultFromExecutionResult(command, executionResult)
        addToListOfStartedJobs(job)
        return job.runResult
    }

    void startHeldJobs(List<BEJob> heldJobs) {
        if (!isHoldJobsEnabled()) return
        if (!heldJobs) return

        ExecutionResult er = executeStartHeldJobs(collectJobIDsFromJobs(heldJobs))
        if(!er.successful){
            logger.warning("Hold jobs couldn't be started. \n status code: ${er.exitCode} \n result: ${er.resultLines}")
            throw new Exception("Hold jobs couldn't be started. \n status code: ${er.exitCode} \n result: ${er.resultLines}")
        }
    }

    /**
     * Try to abort a list of jobs
     * @param jobs
     */
<<<<<<< HEAD
    abstract BEJobResult runJob(BEJob job) throws TimeoutException

    /**
     * Called by the execution service after a command was executed.
     */
    BEJobResult extractAndSetJobResultFromExecutionResult(Command command, ExecutionResult res) {
        BEJobResult jobResult
        if (res.successful) {
            String exID
            try {
                exID = parseJobID(res.resultLines[0])
            } catch (BEException ex) {
                throw new BEException("Full input was: '${res.resultLines.join("\n")}", ex)
            }
            def job = command.getJob()
            BEJobID jobID = new BEJobID(exID)
            command.setExecutionID(jobID)
            job.resetJobID(jobID)
            jobResult = new BEJobResult(command, job, res, false, job.tool, job.parameters, job.parentJobs as List<BEJob>)
            job.setRunResult(jobResult)
=======
    void killJobs(List<BEJob> jobs) {
        ExecutionResult executionResult = executeKillJobs(collectJobIDsFromJobs(jobs))

        if (executionResult.successful) {
            jobs.each { BEJob job -> job.jobState = JobState.ABORTED }
>>>>>>> 9815e67f
        } else {
            String error = "Job couldn't be aborted. \n status code: ${executionResult.exitCode} \n result: ${executionResult.resultLines}"
            logger.warning(error)
            throw new BEException(error)
        }
    }

    /**
<<<<<<< HEAD
     * Tries to reverse assemble job information out of an executed command.
     * The format should be [id], [command, i.e. qsub...]
     *
     * @param commandString
     * @return
     */
    abstract BEJob parseToJob(String commandString)

    abstract GenericJobInfo parseGenericJobInfo(String command)

    abstract void updateJobStatus()

    /**
=======
>>>>>>> 9815e67f
     * Queries the status of all jobs in the list.
     *
     * Every job in the list is supposed to have an entry in the result map. If
     * the manager cannot retrieve info about the job, the result will be UNKNOWN
     * for this particular job.
     *
     * @param jobs
     * @return
     */
    Map<BEJob, JobState> queryJobStatus(List<BEJob> jobs, boolean forceUpdate = false) {
        Map<BEJobID, JobState> result = queryJobStatesUsingCache(jobs*.jobID, forceUpdate)
        return jobs.collectEntries { BEJob job ->
            [job, job.jobState == JobState.ABORTED ? JobState.ABORTED :
             result[job.jobID] ?: JobState.UNKNOWN]
        }
    }

    /**
     * Queries the status of all jobs in the list.
     *
     * Every job ID in the list is supposed to have an entry in the result map. If
     * the manager cannot retrieve info about the job, the result will be UNKNOWN
     * for this particular job.
     *
     * @param jobIds
     * @return
     */
    Map<BEJobID, JobState> queryJobStatusById(List<BEJobID> jobIds, boolean forceUpdate = false) {
        Map<BEJobID, JobState> result = queryJobStatesUsingCache(jobIds, forceUpdate)
        return jobIds.collectEntries { BEJobID jobId -> [jobId, result[jobId] ?: JobState.UNKNOWN] }
    }

    /**
     * Queries the status of all jobs.
     *
     * @return
     */
    Map<BEJobID, JobState> queryJobStatusAll(boolean forceUpdate = false) {
        return queryJobStatesUsingCache(null, forceUpdate)
    }

    /**
     * Will be used to gather extended information about a job like:
     * - The used memory
     * - The used cores
     * - The used walltime
     *
     * @param jobs
     * @return
     */
    Map<BEJob, GenericJobInfo> queryExtendedJobState(List<BEJob> jobs) {

        Map<BEJobID, GenericJobInfo> queriedExtendedStates = queryExtendedJobStateById(jobs.collect { it.getJobID() })
        return (Map<BEJob, GenericJobInfo>) queriedExtendedStates.collectEntries {
            Map.Entry<BEJobID, GenericJobInfo> it -> [jobs.find { BEJob temp -> temp.getJobID() == it.key }, (GenericJobInfo) it.value]
        }
    }

    /**
     * Will be used to gather extended information about a job like:
     * - The used memory
     * - The used cores
     * - The used walltime
     *
     * @param jobIds
     * @return
     */
    abstract Map<BEJobID, GenericJobInfo> queryExtendedJobStateById(List<BEJobID> jobIds)


    void addToListOfStartedJobs(BEJob job) {
        if (updateDaemonThread) {
            synchronized (startedJobs) {
                startedJobs.put(job.getJobID(), job)
            }
        }
    }

    int waitForJobsToFinish() {
        logger.info("The user requested to wait for all jobs submitted by this process to finish.")
        if (!updateDaemonThread) {
            throw new BEException("createDaemon needs to be enabled for waitForJobsToFinish")
        }
        while(true) {
            synchronized (startedJobs) {
                if (startedJobs.isEmpty()) {
                    return 0
                }
            }
            Thread.sleep(cacheUpdateInterval.toMillis())
        }
    }

    abstract String getJobIdVariable()

    abstract String getJobNameVariable()

    abstract String getQueueVariable()

    abstract String getNodeFileVariable()

    abstract String getSubmitHostVariable()

    abstract String getSubmitDirectoryVariable()

    List<String> getEnvironmentVariableGlobs() {
        return Collections.unmodifiableList([])
    }


    boolean getDefaultForHoldJobsEnabled() { return false }

    boolean isHoldJobsEnabled() { getDefaultForHoldJobsEnabled() }

    String getUserEmail() {
        return userEmail
    }

    String getUserMask() {
        return userMask
    }

    String getUserGroup() {
        return userGroup
    }

    String getUserAccount() {
        return userAccount
    }


    boolean executesWithoutJobSystem() {
        return false
    }


    abstract String getSubmissionCommand()

    ProcessingParameters convertResourceSet(BEJob job) {
        return convertResourceSet(job, job.resourceSet)
    }

    abstract ProcessingParameters convertResourceSet(BEJob job, ResourceSet resourceSet)

    /**
     * Tries to reverse assemble job information out of an executed command.
     * The format should be [id], [command, i.e. qsub...]
     *
     * @param commandString
     * @return
     */
    abstract GenericJobInfo parseGenericJobInfo(String command)

    protected List<BEJobID> collectJobIDsFromJobs(List<BEJob> jobs) {
        BEJob.jobsWithUniqueValidJobId(jobs).collect { it.runResult.getJobID() }
    }


    /**
     * Called by the execution service after a command was executed.
     */
    protected BEJobResult extractAndSetJobResultFromExecutionResult(Command command, ExecutionResult res) {
        BEJobResult jobResult
        if (res.successful) {
            String exID = parseJobID(res.resultLines.join("\n"))
            def job = command.getJob()
            BEJobID jobID = new BEJobID(exID)
            command.setJobID(jobID)
            job.resetJobID(jobID)
            jobResult = new BEJobResult(command, job, res, job.tool, job.parameters, job.parentJobs as List<BEJob>)
            job.setRunResult(jobResult)
            synchronized (cacheStatesLock) {
                cachedStates.put(jobID, isHoldJobsEnabled() ? JobState.HOLD : JobState.QUEUED)
            }
        } else {
            def job = command.getJob()
            jobResult = new BEJobResult(command, job, res, job.tool, job.parameters, job.parentJobs as List<BEJob>)
            job.setRunResult(jobResult)
            logger.postAlwaysInfo("Job ${job.jobName?:"NA"} could not be started. \n Returned status code:${res.exitCode} \n result:${res.resultLines}")
            throw new BEException("Job ${job.jobName?:"NA"} could not be started. \n Returned status code:${res.exitCode} \n result:${res.resultLines}")
        }
        return jobResult
    }

    abstract protected Command createCommand(BEJob job)
    abstract protected String parseJobID(String commandOutput)
    abstract protected Map<BEJobID, JobState> queryJobStates(List<BEJobID> jobIDs)
    abstract protected ExecutionResult executeStartHeldJobs(List<BEJobID> jobIDs)
    abstract protected ExecutionResult executeKillJobs(List<BEJobID> jobIDs)

    protected void createUpdateDaemonThread() {
        try {
            updateDaemonThread = Thread.startDaemon("Job state update daemon.", {
                updateJobsInStartedJobsList()
                try {
                    Thread.sleep(Math.max(cacheUpdateInterval.toMillis(), 10*1000))
                } catch (InterruptedException e) {
                    e.printStackTrace()
                }
            })
        } catch (Exception ex) {
            logger.severe("Creating the job state update daemon failed. BE will not be able to query the job system.", ex)
        }
    }

    private void updateJobsInStartedJobsList() {
        synchronized (startedJobs) {
            Map<BEJobID, JobState> states = queryJobStatesUsingCache(startedJobs.keySet() as List<BEJobID>, true)

            for (BEJobID id : startedJobs.keySet()) {
                JobState js = states.get(id)
                BEJob job = startedJobs.get(id)

                job.setJobState(js)

                if (js in [JobState.FAILED, JobState.COMPLETED_SUCCESSFUL, JobState.COMPLETED_UNKNOWN, JobState.ABORTED]){
                    startedJobs.remove(id)
                }
            }
        }
    }

    private Map<BEJobID, JobState> queryJobStatesUsingCache(List<BEJobID> jobIDs, boolean forceUpdate) {
        if (forceUpdate || lastCacheUpdate == null || cacheUpdateInterval == Duration.ZERO ||
                Duration.between(lastCacheUpdate, LocalDateTime.now()) > cacheUpdateInterval) {
            synchronized (cacheStatesLock) {
                cachedStates = queryJobStates(jobIDs)
            }
            lastCacheUpdate = LocalDateTime.now()
        }
        return new HashMap(cachedStates)
    }
}<|MERGE_RESOLUTION|>--- conflicted
+++ resolved
@@ -13,12 +13,10 @@
 import de.dkfz.roddy.tools.LoggerWrapper
 import groovy.transform.CompileStatic
 
-<<<<<<< HEAD
-import java.util.concurrent.TimeoutException
-=======
 import java.time.Duration
 import java.time.LocalDateTime
->>>>>>> 9815e67f
+
+import java.util.concurrent.TimeoutException
 
 /**
  * Basic factory and manager class for BEJob and Command management
@@ -81,7 +79,7 @@
     }
 
 
-    BEJobResult submitJob(BEJob job) {
+    BEJobResult submitJob(BEJob job) throws TimeoutException {
         Command command = createCommand(job)
         ExecutionResult executionResult = executionService.execute(command)
         extractAndSetJobResultFromExecutionResult(command, executionResult)
@@ -104,34 +102,11 @@
      * Try to abort a list of jobs
      * @param jobs
      */
-<<<<<<< HEAD
-    abstract BEJobResult runJob(BEJob job) throws TimeoutException
-
-    /**
-     * Called by the execution service after a command was executed.
-     */
-    BEJobResult extractAndSetJobResultFromExecutionResult(Command command, ExecutionResult res) {
-        BEJobResult jobResult
-        if (res.successful) {
-            String exID
-            try {
-                exID = parseJobID(res.resultLines[0])
-            } catch (BEException ex) {
-                throw new BEException("Full input was: '${res.resultLines.join("\n")}", ex)
-            }
-            def job = command.getJob()
-            BEJobID jobID = new BEJobID(exID)
-            command.setExecutionID(jobID)
-            job.resetJobID(jobID)
-            jobResult = new BEJobResult(command, job, res, false, job.tool, job.parameters, job.parentJobs as List<BEJob>)
-            job.setRunResult(jobResult)
-=======
     void killJobs(List<BEJob> jobs) {
         ExecutionResult executionResult = executeKillJobs(collectJobIDsFromJobs(jobs))
 
         if (executionResult.successful) {
             jobs.each { BEJob job -> job.jobState = JobState.ABORTED }
->>>>>>> 9815e67f
         } else {
             String error = "Job couldn't be aborted. \n status code: ${executionResult.exitCode} \n result: ${executionResult.resultLines}"
             logger.warning(error)
@@ -140,22 +115,6 @@
     }
 
     /**
-<<<<<<< HEAD
-     * Tries to reverse assemble job information out of an executed command.
-     * The format should be [id], [command, i.e. qsub...]
-     *
-     * @param commandString
-     * @return
-     */
-    abstract BEJob parseToJob(String commandString)
-
-    abstract GenericJobInfo parseGenericJobInfo(String command)
-
-    abstract void updateJobStatus()
-
-    /**
-=======
->>>>>>> 9815e67f
      * Queries the status of all jobs in the list.
      *
      * Every job in the list is supposed to have an entry in the result map. If
@@ -320,7 +279,12 @@
     protected BEJobResult extractAndSetJobResultFromExecutionResult(Command command, ExecutionResult res) {
         BEJobResult jobResult
         if (res.successful) {
-            String exID = parseJobID(res.resultLines.join("\n"))
+            String exID
+            try {
+                exID = parseJobID(res.resultLines.join("\n"))
+            } catch (BEException ex) {
+                throw new BEException("Full input was: '${res.resultLines.join("\n")}", ex)
+            }
             def job = command.getJob()
             BEJobID jobID = new BEJobID(exID)
             command.setJobID(jobID)
