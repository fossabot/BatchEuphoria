--- conflicted
+++ resolved
@@ -84,13 +84,9 @@
         requestQueueIsEnabled = true
         requestCoresIsEnabled = true
         requestStorageIsEnabled = false  // Defaults to false, not supported now.
-<<<<<<< HEAD
-        passEnvironment = Optional.of(SubmissionCommand.PassEnvironmentVariables.All)   // TODO: Remove quickfix as soon as cluster is fixed.
-=======
         // TODO: The following is a quickfix for the LSF -env problem. Change back to the commented version, when the cluster is fixed.
         // passEnvironment = Optional.empty()
-        passEnvironment = Optional.of(true)
->>>>>>> d34f221a
+        passEnvironment = Optional.of(SubmissionCommand.PassEnvironmentVariables.All)   // TODO: Remove quickfix as soon as cluster is fixed.
         additionalOptions = [:]
     }
 }