/*
 * Copyright (c) 2017 eilslabs.
 *
 * Distributed under the MIT License (license terms are at https://www.github.com/eilslabs/Roddy/LICENSE.txt).
 */

package de.dkfz.roddy.execution.jobs.direct.synchronousexecution

import com.google.common.collect.LinkedHashMultimap
import de.dkfz.roddy.config.ResourceSet
import de.dkfz.roddy.execution.BEExecutionService
import de.dkfz.roddy.execution.io.ExecutionResult
import de.dkfz.roddy.execution.jobs.*
import de.dkfz.roddy.tools.LoggerWrapper
import groovy.transform.CompileStatic

import java.util.concurrent.TimeoutException

/**
 */
@CompileStatic
class DirectSynchronousExecutionJobManager extends BatchEuphoriaJobManager<DirectCommand> {

    public static final LoggerWrapper logger = LoggerWrapper.getLogger(DirectSynchronousExecutionJobManager.class.getName())

    DirectSynchronousExecutionJobManager(BEExecutionService executionService, JobManagerOptions parms) {
        super(executionService, parms)
    }

    @Override
    protected void createUpdateDaemonThread() {
        //Not necessary, a command / job knows its state in local execution
    }

<<<<<<< HEAD
    @Override
    DirectCommand createCommand(BEJob job, String jobName, List<ProcessingParameters> processingCommands, File tool, Map<String, String> parameters, List<String> dependencies) {
        return new DirectCommand(this, job, tool.getName(), null, job.getParameters(), null, null, dependencies, tool.getAbsolutePath(), new File("/tmp"))
    }

    @Override
    BEJob parseToJob(String commandString) {
        return null
=======
    DirectCommand createCommand(BEJob job) {
        return new DirectCommand(this, job, [])
>>>>>>> 9815e67f
    }

    @Override
    GenericJobInfo parseGenericJobInfo(String command) {
        return null
    }

    @Override
<<<<<<< HEAD
    void updateJobStatus() {

    }
=======
    protected Map<BEJobID, JobState> queryJobStates(List<BEJobID> jobIDs) {
        return [:]
    }

    @Override
    ExecutionResult executeKillJobs(List<BEJobID> executedJobs) { null }
>>>>>>> 9815e67f

    @Override
    void addToListOfStartedJobs(BEJob job) {}

    @Override
    String getJobIdVariable() {
        return ""
    }

<<<<<<< HEAD
=======
    String getSpecificJobIDIdentifier() {
        logger.severe("BEJob jobName for " + getClass().getName() + " should be configurable")
        return '"$$"'
    }

    String getSpecificJobScratchIdentifier() {
        logger.severe("BEJob scratch for " + getClass().getName() + " should be configurable")
        return '/data/roddyScratch/$$'
    }

>>>>>>> 9815e67f
    String getJobNameVariable() {
        return '$'
    }

    @Override
    String getQueueVariable() {
        return ''
    }

    @Override
    String getNodeFileVariable() {
        return null
    }

    @Override
    String getSubmitHostVariable() {
        return null
    }

    @Override
    String getSubmitDirectoryVariable() {
        return null
    }

<<<<<<< HEAD
    @Override
    String[] peekLogFile(BEJob job) {
        return new String[0]
    }

=======
>>>>>>> 9815e67f
    @Override
    Map<BEJob, JobState> queryJobStatus(List<BEJob> jobs) {
        (jobs?.collectEntries { BEJob job -> [job, JobState.UNKNOWN] } ?: [:]) as Map<BEJob, JobState>
    }

    @Override
<<<<<<< HEAD
    BEJobResult runJob(BEJob job) throws TimeoutException {
=======
    BEJobResult submitJob(BEJob job) {
>>>>>>> 9815e67f
        // Some of the parent jobs are in a bad state!
        Command command = createCommand(job)
        BEJobResult jobResult
        BEJobID jobID
        ExecutionResult res
        boolean successful = false

        /** For direct execution, there might be parent jobs, which  failed or were aborted. Don't start, if this is the case.  **/
        if (job.parentJobs.findAll {
            BEJob pJob = it as BEJob
            !(pJob.getJobState() == JobState.COMPLETED_SUCCESSFUL || pJob.getJobState() == JobState.UNKNOWN)
        }
        ) {
            jobID = new BEFakeJobID(BEFakeJobID.FakeJobReason.NOT_EXECUTED)
            command.setJobID(jobID)
        } else {
            res = executionService.execute(command)
            jobID = new BEJobID(parseJobID(res.processID))
            successful = res.successful
            if (!successful)
                logger.sometimes("Execution of Job ${jobID} failed with exit code ${res.exitCode} and message ${res.resultLines}")
        }

        command.setJobID(jobID)
        jobResult = new BEJobResult(command, job, res, job.tool, job.parameters, job.parentJobs as List<BEJob>)
        job.setRunResult(jobResult)

        return jobResult
    }

    @Override
    ExecutionResult executeStartHeldJobs(List<BEJobID> jobs) { null }

    @Override
    ProcessingParameters convertResourceSet(BEJob job, ResourceSet resourceSet) {
        return new ProcessingParameters(LinkedHashMultimap.create())
    }


    @Override
    boolean executesWithoutJobSystem() {
        return true
    }

    @Override
    String parseJobID(String commandOutput) {
        return commandOutput
    }

    @Override
    String getSubmissionCommand() {
        return null
    }

    @Override
    Map<BEJobID, GenericJobInfo> queryExtendedJobStateById(List<BEJobID> jobIds) {
        return [:]
    }
}<|MERGE_RESOLUTION|>--- conflicted
+++ resolved
@@ -13,8 +13,6 @@
 import de.dkfz.roddy.execution.jobs.*
 import de.dkfz.roddy.tools.LoggerWrapper
 import groovy.transform.CompileStatic
-
-import java.util.concurrent.TimeoutException
 
 /**
  */
@@ -32,19 +30,8 @@
         //Not necessary, a command / job knows its state in local execution
     }
 
-<<<<<<< HEAD
-    @Override
-    DirectCommand createCommand(BEJob job, String jobName, List<ProcessingParameters> processingCommands, File tool, Map<String, String> parameters, List<String> dependencies) {
-        return new DirectCommand(this, job, tool.getName(), null, job.getParameters(), null, null, dependencies, tool.getAbsolutePath(), new File("/tmp"))
-    }
-
-    @Override
-    BEJob parseToJob(String commandString) {
-        return null
-=======
     DirectCommand createCommand(BEJob job) {
         return new DirectCommand(this, job, [])
->>>>>>> 9815e67f
     }
 
     @Override
@@ -53,18 +40,12 @@
     }
 
     @Override
-<<<<<<< HEAD
-    void updateJobStatus() {
-
-    }
-=======
     protected Map<BEJobID, JobState> queryJobStates(List<BEJobID> jobIDs) {
         return [:]
     }
 
     @Override
     ExecutionResult executeKillJobs(List<BEJobID> executedJobs) { null }
->>>>>>> 9815e67f
 
     @Override
     void addToListOfStartedJobs(BEJob job) {}
@@ -74,8 +55,6 @@
         return ""
     }
 
-<<<<<<< HEAD
-=======
     String getSpecificJobIDIdentifier() {
         logger.severe("BEJob jobName for " + getClass().getName() + " should be configurable")
         return '"$$"'
@@ -86,7 +65,6 @@
         return '/data/roddyScratch/$$'
     }
 
->>>>>>> 9815e67f
     String getJobNameVariable() {
         return '$'
     }
@@ -111,25 +89,13 @@
         return null
     }
 
-<<<<<<< HEAD
-    @Override
-    String[] peekLogFile(BEJob job) {
-        return new String[0]
-    }
-
-=======
->>>>>>> 9815e67f
     @Override
     Map<BEJob, JobState> queryJobStatus(List<BEJob> jobs) {
         (jobs?.collectEntries { BEJob job -> [job, JobState.UNKNOWN] } ?: [:]) as Map<BEJob, JobState>
     }
 
     @Override
-<<<<<<< HEAD
-    BEJobResult runJob(BEJob job) throws TimeoutException {
-=======
     BEJobResult submitJob(BEJob job) {
->>>>>>> 9815e67f
         // Some of the parent jobs are in a bad state!
         Command command = createCommand(job)
         BEJobResult jobResult
