/*
 * Copyright (c) 2017 eilslabs.
 *
 * Distributed under the MIT License (license terms are at https://www.github.com/eilslabs/Roddy/LICENSE.txt).
 */

package de.dkfz.roddy.execution.jobs.direct.synchronousexecution

import com.google.common.collect.LinkedHashMultimap
import de.dkfz.roddy.config.ResourceSet
import de.dkfz.roddy.execution.BEExecutionService
import de.dkfz.roddy.execution.io.ExecutionResult
import de.dkfz.roddy.execution.jobs.*
import de.dkfz.roddy.tools.LoggerWrapper
import groovy.transform.CompileStatic

/**
 */
@CompileStatic
class DirectSynchronousExecutionJobManager extends BatchEuphoriaJobManager<DirectCommand> {

    public static final LoggerWrapper logger = LoggerWrapper.getLogger(DirectSynchronousExecutionJobManager.class.getName())

    DirectSynchronousExecutionJobManager(BEExecutionService executionService, JobManagerCreationParameters parms) {
        super(executionService, parms)
    }

    @Override
    void createUpdateDaemonThread(int interval) {
        //Not necessary, a command / job knows its state in local execution
    }

//    @Override
//    DirectCommand createCommand(GenericJobInfo jobInfo) {
//        return null
//    }

    @Override
    DirectCommand createCommand(BEJob job, String jobName, List<ProcessingParameters> processingCommands, File tool, Map<String, String> parameters, List<String> dependencies) {
        return new DirectCommand(this, job, tool.getName(), null, job.getParameters(), null, null, dependencies, tool.getAbsolutePath(), new File("/tmp"))
    }

//    @Override
//    BEJobID createJobID(BEJob job, String jobResult) {
//        return new DirectCommandID(jobResult, job)
//    }

//    @Override
//    ProcessingParameters convertResourceSet(ResourceSet resourceSet) {
//        return null
//    }
//
//    @Override
//    ProcessingParameters parseProcessingCommands(String pCmd) {
//        return new ProcessingParameters(LinkedHashMultimap.create())
//    }

//    @Override
//    public ProcessingCommands getProcessingCommandsFromConfiguration(Configuration configuration, String toolID) {
//        return null;
//    }

//    @Override
//    ProcessingParameters extractProcessingCommandsFromToolScript(File file) {
//        return null
//    }
//
    @Override
    BEJob parseToJob(String commandString) {
        return null
    }

    @Override
    GenericJobInfo parseGenericJobInfo(String command) {
        return null
    }

    @Override
    BEJobResult convertToArrayResult(BEJob arrayChildJob, BEJobResult parentJobsResult, int arrayIndex) {
        throw new RuntimeException("Not implemented yet! " + this.getClass().getName() + ".convertToArrayResult()")
    }

//    @Override
//    public BEJob parseToJob(ExecutionContext executionContext, String commandString) {
//        throw new RuntimeException("Not implemented yet! " + this.getClass().getName() + ".parseToJob()");
//    }
//
//    @Override
//    public GenericJobInfo parseGenericJobInfo(ExecutionContext context, String command) {
//        return null;
//    }

//    @Override
//    public BEJobResult convertToArrayResult(BEJob arrayChildJob, BEJobResult parentJobsResult, int arrayIndex) {
//        throw new RuntimeException("Not implemented yet! " + this.getClass().getName() + ".convertToArrayResult()");
//    }

    @Override
    void updateJobStatus() {

    }

    @Override
    void queryJobAbortion(List<BEJob> executedJobs) {

    }

    @Override
    void addJobStatusChangeListener(BEJob job) {

    }

    @Override
    String getLogFileWildcard(BEJob job) {
        return "*"
    }

    @Override
    boolean compareJobIDs(String jobID, String id) {
        return jobID.equals(id)
    }

    @Override
    String getStringForQueuedJob() {
        return null
    }

    @Override
    String getStringForJobOnHold() {
        return null
    }

    @Override
    String getStringForRunningJob() {
        return null
    }

    @Override
    String getJobIdVariable() {
        return ""
    }

    @Override
<<<<<<< HEAD
    String getQueueVariable() {
        return ""
    }

    @Override
    String getJobArrayIndexVariable() {
        return ""
    }

//    @Override
    String getSpecificJobIDIdentifier() {
        logger.severe("BEJob id for " + getClass().getName() + " should be configurable")
        return '"$$"'
    }

//    @Override
    String getSpecificJobArrayIndexIdentifier() {
        logger.severe("BEJob arrays are not supported in " + getClass().getName())
        return "0"
    }

//    @Override
    String getSpecificJobScratchIdentifier() {
        logger.severe("BEJob scratch for " + getClass().getName() + " should be configurable")
        return '/data/roddyScratch/$$'
=======
    String getJobNameVariable() {
        return '$'
    }

    @Override
    String getQueueVariable() {
        return ''
>>>>>>> 1e29f6bd
    }

    @Override
    String getNodeFileVariable() {
        return null
    }

    @Override
    String getSubmitHostVariable() {
        return null
    }

    @Override
    String getSubmitDirectoryVariable() {
        return null
    }

//    @Override
//    String getSpecificJobIDIdentifier() {
//        logger.severe("BEJob id for " + getClass().getName() + " should be configurable")
//        return '"$$"'
//    }

//    @Override
//    String getSpecificJobArrayIndexIdentifier() {
//        logger.severe("BEJob arrays are not supported in " + getClass().getName())
//        return "0"
//    }

//    @Override
//    String getSpecificJobScratchIdentifier() {
//        logger.severe("BEJob scratch for " + getClass().getName() + " should be configurable")
//        return '/data/roddyScratch/$$'
//    }

    @Override
    String[] peekLogFile(BEJob job) {
        return new String[0]
    }

    @Override
    Map<BEJob, JobState> queryJobStatus(List<BEJob> jobs) {
        (jobs?.collectEntries { BEJob job -> [job, JobState.UNKNOWN] } ?: [:]) as Map<BEJob, JobState>
    }

//    @Override
//    DirectCommand createCommand(BEJob job, File tool, List<String> dependencies) {

//    }

    @Override
    BEJobResult runJob(BEJob job) {
        // Some of the parent jobs are in a bad state!
        Command command = createCommand(job, job.tool, [], [:])
        BEJobResult jobResult
        BEJobID jobID
        ExecutionResult res
        boolean successful = false

        /** For direct execution, there might be parent jobs, which  failed or were aborted. Don't start, if this is the case.  **/
        if (job.parentJobs.findAll {
            BEJob pJob = it as BEJob
            !(pJob.getJobState() == JobState.COMPLETED_SUCCESSFUL || pJob.getJobState() == JobState.UNKNOWN)
        }
        ) {
            jobID = new BEFakeJobID(BEFakeJobID.FakeJobReason.NOT_EXECUTED)
            command.setExecutionID(jobID)
        } else {
            res = executionService.execute(command)
            jobID = new BEJobID(parseJobID(res.processID))
            successful = res.successful
            if (!successful)
                logger.sometimes("Execution of Job ${jobID} failed with exit code ${res.exitCode} and message ${res.resultLines}")
        }

        command.setExecutionID(jobID)
        jobResult = new BEJobResult(command, job, res, job.tool, job.parameters, job.parentJobs as List<BEJob>)
        job.setRunResult(jobResult)

        return jobResult
    }

    @Override
    ProcessingParameters convertResourceSet(BEJob job, ResourceSet resourceSet) {
        return new ProcessingParameters(LinkedHashMultimap.create())
    }

    @Override
    ProcessingParameters extractProcessingParametersFromToolScript(File file) {
        return null
    }

    @Override
    boolean executesWithoutJobSystem() {
        return true
    }

    @Override
    String parseJobID(String commandOutput) {
        return commandOutput
    }

    @Override
    String getSubmissionCommand() {
        return null
    }

//    @Override
//    File getLoggingDirectoryForJob(BEJob job) {
//        return executionService.queryWorkingDirectory()
//    }
//
    @Override
    Map<BEJob, JobState> queryJobStatus(List<BEJob> jobs, boolean forceUpdate) {
        return null
    }

    @Override
    Map<String, JobState> queryJobStatusAll(boolean forceUpdate) {
        return null
    }

    @Override
    Map<String, JobState> queryJobStatusById(List<String> jobIds, boolean forceUpdate) {
        return null
    }

    @Override
    Map<String, BEJob> queryExtendedJobState(List<BEJob> jobs, boolean forceUpdate) {
        return null
    }

    @Override
    Map<String, GenericJobInfo> queryExtendedJobStateById(List<String> jobIds, boolean forceUpdate) {
        return null
    }

    @Override
    JobState parseJobState(String stateString) {
        return null
    }

}<|MERGE_RESOLUTION|>--- conflicted
+++ resolved
@@ -140,11 +140,10 @@
         return ""
     }
 
-    @Override
-<<<<<<< HEAD
-    String getQueueVariable() {
-        return ""
-    }
+//    @Override
+//    String getQueueVariable() {
+//        return ""
+//    }
 
     @Override
     String getJobArrayIndexVariable() {
@@ -167,7 +166,8 @@
     String getSpecificJobScratchIdentifier() {
         logger.severe("BEJob scratch for " + getClass().getName() + " should be configurable")
         return '/data/roddyScratch/$$'
-=======
+    }
+
     String getJobNameVariable() {
         return '$'
     }
@@ -175,7 +175,6 @@
     @Override
     String getQueueVariable() {
         return ''
->>>>>>> 1e29f6bd
     }
 
     @Override
