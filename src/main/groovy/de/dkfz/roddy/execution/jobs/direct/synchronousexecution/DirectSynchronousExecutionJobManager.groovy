--- conflicted
+++ resolved
@@ -10,7 +10,6 @@
 import de.dkfz.roddy.execution.BEExecutionService
 import de.dkfz.roddy.execution.jobs.*
 import de.dkfz.roddy.tools.LoggerWrapper
-import sun.reflect.generics.reflectiveObjects.NotImplementedException
 
 /**
  */
@@ -28,13 +27,12 @@
     }
 
     @Override
-<<<<<<< HEAD
     DirectCommand createCommand(GenericJobInfo jobInfo) {
         return null
     }
 
     @Override
-    DirectCommand createCommand(BEJob job, String jobName, List<ProcessingCommands> processingCommands, File tool, Map<String, String> parameters, List<String> dependencies) {
+    DirectCommand createCommand(BEJob job, String jobName, List<ProcessingParameters> processingCommands, File tool, Map<String, String> parameters, List<String> dependencies) {
         return null
     }
 
@@ -44,13 +42,13 @@
     }
 
     @Override
-    ProcessingCommands convertResourceSet(ResourceSet resourceSet) {
-        return null
-    }
-
-    @Override
-    ProcessingCommands parseProcessingCommands(String pCmd) {
-        return new DummyProcessingCommand(pCmd)
+    ProcessingParameters convertResourceSet(ResourceSet resourceSet) {
+        return null
+    }
+
+    @Override
+    ProcessingParameters parseProcessingCommands(String pCmd) {
+        return new ProcessingParameters([:])
     }
 
 //    @Override
@@ -59,22 +57,8 @@
 //    }
 
     @Override
-    ProcessingCommands extractProcessingCommandsFromToolScript(File file) {
-        return null
-=======
-    DirectCommand createCommand(BEJob job, String jobName, List<ProcessingParameters> processingParameters, File tool, Map<String, String> parameters, List<String> parentJobs) {
-        return null;
-    }
-
-    @Override
-    ProcessingParameters convertResourceSet(BEJob job, ResourceSet resourceSet) {
-        return null;
-    }
-
-    @Override
-    ProcessingParameters extractProcessingParametersFromToolScript(File file) {
-        return null;
->>>>>>> 4b31ad86
+    ProcessingParameters extractProcessingCommandsFromToolScript(File file) {
+        return null
     }
 
     @Override
@@ -148,7 +132,31 @@
     }
 
     @Override
-<<<<<<< HEAD
+    String getJobIdVariable() {
+        return null
+    }
+
+    @Override
+    String getJobArrayIndexVariable() {
+        return null
+    }
+
+    @Override
+    String getNodeFileVariable() {
+        return null
+    }
+
+    @Override
+    String getSubmitHostVariable() {
+        return null
+    }
+
+    @Override
+    String getSubmitDirectoryVariable() {
+        return null
+    }
+
+    @Override
     String getSpecificJobIDIdentifier() {
         logger.severe("BEJob id for " + getClass().getName() + " should be configurable")
         return '"$$"'
@@ -164,30 +172,6 @@
     String getSpecificJobScratchIdentifier() {
         logger.severe("BEJob scratch for " + getClass().getName() + " should be configurable")
         return '/data/roddyScratch/$$'
-=======
-    String getJobIdVariable() {
-        return '$'
-    }
-
-    @Override
-    String getJobArrayIndexVariable() {
-        throw new NotImplementedException()
-    }
-
-    @Override
-    String getNodeFileVariable() {
-        throw new NotImplementedException()
-    }
-
-    @Override
-    String getSubmitHostVariable() {
-        throw new NotImplementedException()
-    }
-
-    @Override
-    String getSubmitDirectoryVariable() {
-        return "PWD"
->>>>>>> 4b31ad86
     }
 
     @Override
@@ -201,13 +185,8 @@
     }
 
     @Override
-<<<<<<< HEAD
     DirectCommand createCommand(BEJob job, File tool, List<String> dependencies) {
         return new DirectCommand(this, job, tool.getName(), null, job.getParameters(), null, null, dependencies, tool.getAbsolutePath(), new File("/tmp"))
-=======
-    public DirectCommand createCommand(BEJob job, File tool, List<String> parentJobs, Map<String, String> parameters) {
-        return new DirectCommand(this, job, tool.getName(), null, parameters(), null, null, parentJobs, tool.getAbsolutePath(), new File("/tmp"));
->>>>>>> 4b31ad86
     }
 
     @Override
@@ -238,6 +217,16 @@
     }
 
     @Override
+    ProcessingParameters convertResourceSet(BEJob job, ResourceSet resourceSet) {
+        return null
+    }
+
+    @Override
+    ProcessingParameters extractProcessingParametersFromToolScript(File file) {
+        return null
+    }
+
+    @Override
     boolean executesWithoutJobSystem() {
         return true
     }
@@ -253,7 +242,6 @@
     }
 
     @Override
-<<<<<<< HEAD
     File getLoggingDirectoryForJob(BEJob job) {
         return executionService.queryWorkingDirectory()
     }
@@ -261,10 +249,6 @@
     @Override
     Map<BEJob, JobState> queryJobStatus(List<BEJob> jobs, boolean forceUpdate) {
         return null
-=======
-    public Map<BEJob, JobState> queryJobStatus(List<BEJob> jobs, boolean forceUpdate) {
-        return null;
->>>>>>> 4b31ad86
     }
 
     @Override
