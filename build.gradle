--- conflicted
+++ resolved
@@ -52,12 +52,7 @@
     compile group: 'commons-cli', name: 'commons-cli', version: '1.2'
     compile group: 'org.apache.commons', name: 'commons-text', version: '1.1'
     compile 'com.google.guava:guava:23.0'
-<<<<<<< HEAD
-//    compile 'com.github.eilslabs:RoddyToolLib:0.0.2'
     compile 'com.github.eilslabs:RoddyToolLib:develop-SNAPSHOT'
-=======
-    compile 'com.github.eilslabs:RoddyToolLib:8e5d134c5be7dd6a3652377252f0b27f6fde8f95'
->>>>>>> 9815e67f
 }
 
 task writePom {
